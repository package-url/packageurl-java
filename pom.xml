<?xml version="1.0" encoding="UTF-8"?>
<project xmlns="http://maven.apache.org/POM/4.0.0" xmlns:xsi="http://www.w3.org/2001/XMLSchema-instance" xsi:schemaLocation="http://maven.apache.org/POM/4.0.0 http://maven.apache.org/maven-v4_0_0.xsd">
    <modelVersion>4.0.0</modelVersion>
    <groupId>com.github.package-url</groupId>
    <artifactId>packageurl-java</artifactId>
    <version>1.6.0-SNAPSHOT</version>
    <packaging>jar</packaging>

    <name>Package URL</name>
    <description>The official Java implementation of the PackageURL specification. PackageURL (purl) is a minimal
        specification for describing a package via a "mostly universal" URL.
    </description>
    <url>https://github.com/package-url/packageurl-java</url>
    <inceptionYear>2017</inceptionYear>

    <licenses>
        <license>
            <name>MIT</name>
            <url>https://opensource.org/licenses/MIT</url>
            <distribution>repo</distribution>
        </license>
    </licenses>

    <developers>
        <developer>
            <name>Steve Springett</name>
            <email>Steve.Springett@owasp.org</email>
            <organization>OWASP</organization>
            <organizationUrl>http://www.owasp.org/</organizationUrl>
            <roles>
                <role>Architect</role>
                <role>Developer</role>
            </roles>
        </developer>
    </developers>

    <properties>
        <!-- Maven Build Properties -->
        <maven.compiler.release>8</maven.compiler.release>
        <project.build.sourceEncoding>UTF-8</project.build.sourceEncoding>
        <project.reporting.outputEncoding>UTF-8</project.reporting.outputEncoding>
        <maven.javadoc.failOnError>false</maven.javadoc.failOnError>

        <!--
          ~ `project.build.outputTimestamp` is required to be present for reproducible builds
          ~
          ~ Its value fixes various timestamps present in the JAR and should be incremented at each release.
          -->
        <project.build.outputTimestamp>2025-03-15T10:12:28Z</project.build.outputTimestamp>

        <!-- Build requirements -->
        <!--
          ~ Minimum JDK version required to build the library:
          ~ Maven plugins MUST be compatible with this version.
          -->
        <min.jdk.version>17</min.jdk.version>
        <!--
          ~ Upper bound for the JDK version in an official release:
          ~ Builds MUST use a JDK version between `min.jdk.version` (inclusive) and `max.jdk.version` (exclusive)
          ~ to be reproducible.
          -->
        <max.jdk.version>18</max.jdk.version>

        <!-- Maven Plugin Versions -->
<<<<<<< HEAD
        <bnd.maven.plugin.version>7.1.0</bnd.maven.plugin.version>
        <builder.helper.maven.plugin.version>3.6.0</builder.helper.maven.plugin.version>
=======
        <cyclonedx-maven-plugin.version>2.9.1</cyclonedx-maven-plugin.version>
>>>>>>> b6269ec7
        <maven.clean.plugin.version>3.4.1</maven.clean.plugin.version>
        <maven.compiler.plugin.version>3.14.0</maven.compiler.plugin.version>
        <maven.deploy.plugin.version>3.1.4</maven.deploy.plugin.version>
        <maven.enforcer.plugin.version>3.5.0</maven.enforcer.plugin.version>
        <maven.gpg.plugin.version>3.2.7</maven.gpg.plugin.version>
        <maven.install.plugin.version>3.1.4</maven.install.plugin.version>
        <maven.jar.plugin.version>3.4.2</maven.jar.plugin.version>
        <maven.javadoc.plugin.version>3.11.2</maven.javadoc.plugin.version>
        <maven.release.plugin.version>3.1.1</maven.release.plugin.version>
        <maven.resources.plugin.version>3.3.1</maven.resources.plugin.version>
        <maven.site.plugin.version>3.21.0</maven.site.plugin.version>
        <maven.source.plugin.version>3.3.1</maven.source.plugin.version>
        <maven.surefire.plugin.version>3.5.2</maven.surefire.plugin.version>
        <versions-maven-plugin.version>2.18.0</versions-maven-plugin.version>
        <!-- Maven build plugins for quality checks -->
        <error.prone.core.version>2.36.0</error.prone.core.version>
        <jacoco.maven.plugin.version>0.8.12</jacoco.maven.plugin.version>
        <spotbugs.maven.plugin.version>4.9.3.0</spotbugs.maven.plugin.version>
        <com.github.spotbugs.version>4.9.3</com.github.spotbugs.version>
        <!-- Dependency versions -->
        <jakarta.validation-api.version>3.1.1</jakarta.validation-api.version>
        <json.version>20250107</json.version>
        <junit-bom.version>5.12.1</junit-bom.version>
        <maven-surefire-junit5-tree-reporter.version>1.4.0</maven-surefire-junit5-tree-reporter.version>
    </properties>

    <scm>
        <connection>scm:git:git@github.com:package-url/packageurl-java.git</connection>
        <url>https://github.com/package-url/packageurl-java.git</url>
        <developerConnection>scm:git:git@github.com:package-url/packageurl-java.git</developerConnection>
        <tag>HEAD</tag>
    </scm>

    <issueManagement>
        <system>GitHub</system>
        <url>https://github.com/package-url/packageurl-java/issues</url>
    </issueManagement>

    <ciManagement>
        <system>travis-ci</system>
        <url>https://travis-ci.com/package-url/packageurl-java</url>
    </ciManagement>

    <distributionManagement>
        <snapshotRepository>
            <id>ossrh</id>
            <url>https://oss.sonatype.org/content/repositories/snapshots</url>
        </snapshotRepository>
        <repository>
            <id>ossrh</id>
            <url>https://oss.sonatype.org/service/local/staging/deploy/maven2/</url>
        </repository>
    </distributionManagement>

    <dependencyManagement>
        <dependencies>
            <!-- BOMs at the end, so they don't overwrite the dependencies above -->
            <dependency>
                <groupId>org.junit</groupId>
                <artifactId>junit-bom</artifactId>
                <version>${junit-bom.version}</version>
                <type>pom</type>
                <scope>import</scope>
            </dependency>
        </dependencies>
    </dependencyManagement>

    <dependencies>
        <dependency>
            <groupId>jakarta.validation</groupId>
            <artifactId>jakarta.validation-api</artifactId>
            <version>${jakarta.validation-api.version}</version>
            <optional>true</optional>
            <scope>provided</scope>
        </dependency>
        <dependency>
            <groupId>org.osgi</groupId>
            <artifactId>org.osgi.annotation.bundle</artifactId>
            <version>2.0.0</version>
            <scope>provided</scope>
        </dependency>
        <dependency>
            <groupId>org.jspecify</groupId>
            <artifactId>jspecify</artifactId>
            <version>1.0.0</version>
        </dependency>
        <dependency>
            <groupId>org.json</groupId>
            <artifactId>json</artifactId>
            <version>${json.version}</version>
            <scope>test</scope>
        </dependency>
        <dependency>
            <groupId>org.junit.jupiter</groupId>
            <artifactId>junit-jupiter-api</artifactId>
            <scope>test</scope>
        </dependency>
        <dependency>
            <groupId>org.junit.jupiter</groupId>
            <artifactId>junit-jupiter-params</artifactId>
            <scope>test</scope>
        </dependency>
    </dependencies>

    <build>
        <pluginManagement>
            <plugins>
                <plugin>
                    <groupId>biz.aQute.bnd</groupId>
                    <artifactId>bnd-baseline-maven-plugin</artifactId>
                    <version>${bnd.maven.plugin.version}</version>
                </plugin>
                <plugin>
                    <groupId>biz.aQute.bnd</groupId>
                    <artifactId>bnd-maven-plugin</artifactId>
                    <version>${bnd.maven.plugin.version}</version>
                </plugin>
                <plugin>
                    <groupId>org.apache.maven.plugins</groupId>
                    <artifactId>maven-clean-plugin</artifactId>
                    <version>${maven.clean.plugin.version}</version>
                </plugin>
                <plugin>
                    <groupId>org.apache.maven.plugins</groupId>
                    <artifactId>maven-compiler-plugin</artifactId>
                    <version>${maven.compiler.plugin.version}</version>
                </plugin>
                <plugin>
                    <groupId>org.apache.maven.plugins</groupId>
                    <artifactId>maven-deploy-plugin</artifactId>
                    <version>${maven.deploy.plugin.version}</version>
                </plugin>
                <plugin>
                    <groupId>org.apache.maven.plugins</groupId>
                    <artifactId>maven-enforcer-plugin</artifactId>
                    <version>${maven.enforcer.plugin.version}</version>
                </plugin>
                <plugin>
                    <groupId>org.apache.maven.plugins</groupId>
                    <artifactId>maven-install-plugin</artifactId>
                    <version>${maven.install.plugin.version}</version>
                </plugin>
                <plugin>
                    <groupId>org.apache.maven.plugins</groupId>
                    <artifactId>maven-gpg-plugin</artifactId>
                    <version>${maven-gpg-plugin.version}</version>
                </plugin>
                <plugin>
                    <groupId>org.apache.maven.plugins</groupId>
                    <artifactId>maven-jar-plugin</artifactId>
                    <version>${maven.jar.plugin.version}</version>
                </plugin>
                <plugin>
                    <groupId>org.apache.maven.plugins</groupId>
                    <artifactId>maven-release-plugin</artifactId>
                    <version>${maven.release.plugin.version}</version>
                </plugin>
                <plugin>
                    <groupId>org.apache.maven.plugins</groupId>
                    <artifactId>maven-resources-plugin</artifactId>
                    <version>${maven.resources.plugin.version}</version>
                </plugin>
                <plugin>
                    <groupId>org.apache.maven.plugins</groupId>
                    <artifactId>maven-site-plugin</artifactId>
                    <version>${maven.site.plugin.version}</version>
                </plugin>
                <plugin>
                    <groupId>org.apache.maven.plugins</groupId>
                    <artifactId>maven-surefire-plugin</artifactId>
                    <version>${maven.surefire.plugin.version}</version>
                </plugin>
            </plugins>
        </pluginManagement>
        <plugins>
            <!--
              ~ Parses the version into components.
              ~
              ~ The parsed version is used to generate the `Specification-Version` manifest header.
              -->
            <plugin>
                <groupId>org.codehaus.mojo</groupId>
                <artifactId>build-helper-maven-plugin</artifactId>
                <version>${builder.helper.maven.plugin.version}</version>
                <executions>
                    <execution>
                        <id>parse-version</id>
                        <goals>
                            <goal>parse-version</goal>
                        </goals>
                        <phase>validate</phase>
                    </execution>
                </executions>
            </plugin>
            <plugin>
                <groupId>org.apache.maven.plugins</groupId>
                <artifactId>maven-enforcer-plugin</artifactId>
                <executions>
                    <execution>
                        <id>enforce-build-environment</id>
                        <goals>
                            <goal>enforce</goal>
                        </goals>
                        <configuration>
                            <rules>
                                <requireJavaVersion>
                                    <display>true</display>
                                    <version>[${min.jdk.version},)</version>
                                    <message>To build this library you need JDK ${min.jdk.version} or higher.</message>
                                </requireJavaVersion>
                                <requirePluginVersions/>
                            </rules>
                        </configuration>
                    </execution>
                </executions>
            </plugin>
            <plugin>
                <groupId>org.apache.maven.plugins</groupId>
                <artifactId>maven-compiler-plugin</artifactId>
                <configuration>
                    <release>${maven.compiler.release}</release>
                    <showDeprecation>true</showDeprecation>
                    <compilerArgs>
                        <arg>-Xlint:all</arg>
                        <!-- Error Prone plugin -->
                        <arg>-XDcompilePolicy=simple</arg>
                        <arg>--should-stop=ifError=FLOW</arg>
                        <arg>-Xplugin:ErrorProne</arg>
                        <!--
                          ~ Due to a bug in IntelliJ IDEA, annotation processing MUST be enabled.
                          ~ Failing to do so will cause IDEA to ignore the annotation processor path
                          ~ and choke on the Error Prone compiler arguments.
                          ~
                          ~ On the other hand, we cannot pass an empty `annotationProcessors` list to Maven,
                          ~ since the `-processor` compiler argument requires at least one processor class name.
                          ~
                          ~ If you add an annotation processor, please also add an `annotationProcessors` configuration
                          ~ option.
                          -->
                    </compilerArgs>
                    <annotationProcessorPaths>
                        <path>
                            <groupId>com.google.errorprone</groupId>
                            <artifactId>error_prone_core</artifactId>
                            <version>${error.prone.core.version}</version>
                        </path>
                    </annotationProcessorPaths>
                </configuration>
            </plugin>
            <plugin>
                <groupId>com.github.spotbugs</groupId>
                <artifactId>spotbugs-maven-plugin</artifactId>
                <version>${spotbugs.maven.plugin.version}</version>
                <executions>
                    <execution>
                        <phase>package</phase>
                        <goals>
                            <goal>check</goal>
                        </goals>
                    </execution>
                </executions>
                <dependencies>
                    <!-- overwrite dependency on spotbugs if you want to specify the version of spotbugs -->
                    <dependency>
                        <groupId>com.github.spotbugs</groupId>
                        <artifactId>spotbugs</artifactId>
                        <version>${com.github.spotbugs.version}</version>
                    </dependency>
                </dependencies>
            </plugin>
            <plugin>
                <groupId>org.codehaus.mojo</groupId>
                <artifactId>versions-maven-plugin</artifactId>
                <version>${versions-maven-plugin.version}</version>
                <configuration>
                    <ignoredVersions>(?i).+[-.](alpha|beta|cr|dev|m|rc)([-.]?\d+)?</ignoredVersions>
                </configuration>
            </plugin>
            <plugin>
                <groupId>org.jacoco</groupId>
                <artifactId>jacoco-maven-plugin</artifactId>
                <version>${jacoco.maven.plugin.version}</version>
                <executions>
                    <execution>
                        <id>setup</id>
                        <goals>
                            <goal>prepare-agent</goal>
                        </goals>
                    </execution>
                    <execution>
                        <id>report</id>
                        <phase>prepare-package</phase>
                        <goals>
                            <goal>report</goal>
                        </goals>
                    </execution>
                </executions>
            </plugin>
            <plugin>
                <groupId>org.apache.maven.plugins</groupId>
                <artifactId>maven-source-plugin</artifactId>
                <version>${maven.source.plugin.version}</version>
                <executions>
                    <execution>
                        <id>attach-sources</id>
                        <goals>
                            <goal>jar-no-fork</goal>
                        </goals>
                    </execution>
                </executions>
            </plugin>
            <plugin>
                <groupId>org.apache.maven.plugins</groupId>
                <artifactId>maven-javadoc-plugin</artifactId>
                <version>${maven.javadoc.plugin.version}</version>
                <executions>
                    <execution>
                        <id>attach-javadocs</id>
                        <goals>
                            <goal>jar</goal>
                        </goals>
                    </execution>
                </executions>
            </plugin>
            <!--
              ~ Generates:
              ~
              ~ - An OSGi manifest.
              ~ - A JPMS module descriptor.
              ~ - The JAR artifact, by replacing `maven-jar-plugin`.
              ~
              ~ The advantage of the `jar` goal over `bnd-process`
              ~ is that it does not leave `module-info.class` files in the output directory,
              ~ which tend to confuse IDEs and need to be removed before a recompilation.
              ~
              ~ If `ServiceLoader` services were to be added `bnd-process` must be used to generate the appropriate
              ~ `META-INF/services` files and equivalent OSGi and JPMS entries.
              -->
            <plugin>
                <groupId>biz.aQute.bnd</groupId>
                <artifactId>bnd-maven-plugin</artifactId>
                <!-- Replaces the `default-jar` execution of the Maven Jar Plugin -->
                <extensions>true</extensions>
                <executions>
                    <execution>
                        <id>generate-jar-and-module-descriptors</id>
                        <goals>
                            <goal>jar</goal>
                        </goals>
                    </execution>
                </executions>
            </plugin>
            <!--
              ~ Checks for binary compatibility with the previous revision.
              ~ If this goal fails, the version of packages in `package-info.java` files must be incremented.
              ~
              ~ - If the difference type is `MICRO`, follow BND suggestions.
              ~ - If the difference type is `MINOR`, bump the artifact version to the next minor version.
              ~ - If the difference type is `MAJOR`, revert the breaking changes or make a major release.
              -->
            <plugin>
                <groupId>biz.aQute.bnd</groupId>
                <artifactId>bnd-baseline-maven-plugin</artifactId>
                <executions>
                    <execution>
                        <id>check-api-compatibility</id>
                        <goals>
                            <goal>baseline</goal>
                        </goals>
                    </execution>
                </executions>
            </plugin>
            <plugin>
                <groupId>org.cyclonedx</groupId>
                <artifactId>cyclonedx-maven-plugin</artifactId>
                <version>${cyclonedx-maven-plugin.version}</version>
                <configuration>
                    <projectType>library</projectType>
                </configuration>
                <executions>
                    <execution>
                        <phase>package</phase>
                        <goals>
                            <goal>makeBom</goal>
                        </goals>
                    </execution>
                </executions>
            </plugin>
        </plugins>
        <testResources>
            <testResource>
                <directory>${project.basedir}/src/test/resources</directory>
                <includes>
                    <include>test-suite-data.json</include>
                </includes>
            </testResource>
        </testResources>
    </build>

    <profiles>
        <!--
          ~ Profile to run tests using JRE 8.
          ~
          ~ It activates if a toolchains configuration file is present.
          ~ See: https://maven.apache.org/guides/mini/guide-using-toolchains.html
          -->
        <profile>
            <id>java8-tests</id>
            <activation>
                <file>
                    <exists>${user.home}/.m2/toolchains.xml</exists>
                </file>
            </activation>
            <build>
                <plugins>
                    <plugin>
                        <groupId>org.apache.maven.plugins</groupId>
                        <artifactId>maven-surefire-plugin</artifactId>
                        <executions>
                            <execution>
                                <id>default-test</id>
                                <configuration>
                                    <jdkToolchain>
                                        <version>[1.8,9)</version>
                                    </jdkToolchain>
                                </configuration>
                            </execution>
                        </executions>
                        <dependencies>
                            <dependency>
                                <groupId>me.fabriciorby</groupId>
                                <artifactId>maven-surefire-junit5-tree-reporter</artifactId>
                                <version>${maven-surefire-junit5-tree-reporter.version}</version>
                            </dependency>
                        </dependencies>
                        <configuration>
                            <reportFormat>plain</reportFormat>
                            <consoleOutputReporter>
                                <disable>true</disable>
                            </consoleOutputReporter>
                            <statelessTestsetInfoReporter
                                    implementation="org.apache.maven.plugin.surefire.extensions.junit5.JUnit5StatelessTestsetInfoTreeReporter">
                            </statelessTestsetInfoReporter>
                        </configuration>
                    </plugin>
                </plugins>
            </build>
        </profile>
        <profile>
            <id>release</id>
            <activation>
                <activeByDefault>false</activeByDefault>
            </activation>
            <build>
                <plugins>
                    <plugin>
                        <groupId>org.apache.maven.plugins</groupId>
                        <artifactId>maven-enforcer-plugin</artifactId>
                        <executions>
                            <execution>
                                <id>enforce-build-environment</id>
                                <configuration>
                                    <rules>
                                        <requireJavaVersion>
                                            <display>true</display>
                                            <version>[${min.jdk.version},${max.jdk.version})</version>
                                            <message>To release this library you need JDK ${min.jdk.version}.</message>
                                        </requireJavaVersion>
                                    </rules>
                                </configuration>
                            </execution>
                        </executions>
                    </plugin>
                    <plugin>
                        <groupId>org.apache.maven.plugins</groupId>
                        <artifactId>maven-gpg-plugin</artifactId>
                        <executions>
                            <execution>
                                <id>sign-artifacts</id>
                                <phase>verify</phase>
                                <goals>
                                    <goal>sign</goal>
                                </goals>
                            </execution>
                        </executions>
                    </plugin>
                </plugins>
            </build>
        </profile>
    </profiles>
</project><|MERGE_RESOLUTION|>--- conflicted
+++ resolved
@@ -62,12 +62,9 @@
         <max.jdk.version>18</max.jdk.version>
 
         <!-- Maven Plugin Versions -->
-<<<<<<< HEAD
         <bnd.maven.plugin.version>7.1.0</bnd.maven.plugin.version>
         <builder.helper.maven.plugin.version>3.6.0</builder.helper.maven.plugin.version>
-=======
         <cyclonedx-maven-plugin.version>2.9.1</cyclonedx-maven-plugin.version>
->>>>>>> b6269ec7
         <maven.clean.plugin.version>3.4.1</maven.clean.plugin.version>
         <maven.compiler.plugin.version>3.14.0</maven.compiler.plugin.version>
         <maven.deploy.plugin.version>3.1.4</maven.deploy.plugin.version>
