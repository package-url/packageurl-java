<?xml version="1.0" encoding="UTF-8"?>
<project xmlns="http://maven.apache.org/POM/4.0.0" xmlns:xsi="http://www.w3.org/2001/XMLSchema-instance" xsi:schemaLocation="http://maven.apache.org/POM/4.0.0 http://maven.apache.org/maven-v4_0_0.xsd">

    <modelVersion>4.0.0</modelVersion>
    <groupId>com.github.package-url</groupId>
    <artifactId>packageurl-java</artifactId>
    <version>1.6.0-SNAPSHOT</version>
    <packaging>jar</packaging>

    <name>Package URL</name>
    <description>The official Java implementation of the PackageURL specification. PackageURL (purl) is a minimal
        specification for describing a package via a "mostly universal" URL.
    </description>
    <url>https://github.com/package-url/packageurl-java</url>
    <inceptionYear>2017</inceptionYear>

    <licenses>
        <license>
            <name>MIT</name>
            <url>https://opensource.org/licenses/MIT</url>
            <distribution>repo</distribution>
        </license>
    </licenses>

    <developers>
        <developer>
            <name>Steve Springett</name>
            <email>Steve.Springett@owasp.org</email>
            <organization>OWASP</organization>
            <organizationUrl>http://www.owasp.org/</organizationUrl>
            <roles>
                <role>Architect</role>
                <role>Developer</role>
            </roles>
        </developer>
    </developers>

    <properties>
        <!-- Maven Build Properties -->
        <maven.compiler.release>8</maven.compiler.release>
        <project.build.sourceEncoding>UTF-8</project.build.sourceEncoding>
        <project.reporting.outputEncoding>UTF-8</project.reporting.outputEncoding>
        <maven.javadoc.failOnError>false</maven.javadoc.failOnError>

        <!--
          ~ `project.build.outputTimestamp` is required to be present for reproducible builds
          ~
          ~ Its value fixes various timestamps present in the JAR and should be incremented at each release.
          -->
        <project.build.outputTimestamp>2025-03-15T10:12:28Z</project.build.outputTimestamp>

        <!-- Build requirements -->
        <!--
          ~ Minimum JDK version required to build the library:
          ~ Maven plugins MUST be compatible with this version.
          -->
        <min.jdk.version>17</min.jdk.version>
        <!--
          ~ Upper bound for the JDK version in an official release:
          ~ Builds MUST use a JDK version between `min.jdk.version` (inclusive) and `max.jdk.version` (exclusive)
          ~ to be reproducible.
          -->
        <max.jdk.version>18</max.jdk.version>

        <!-- Maven Plugin Versions -->
<<<<<<< HEAD
        <bnd.maven.plugin.version>7.1.0</bnd.maven.plugin.version>
        <builder.helper.maven.plugin.version>3.6.0</builder.helper.maven.plugin.version>
        <maven.clean.plugin.version>2.5</maven.clean.plugin.version>
=======
        <maven.clean.plugin.version>3.4.1</maven.clean.plugin.version>
>>>>>>> 2f1ad846
        <maven.compiler.plugin.version>3.14.0</maven.compiler.plugin.version>
        <maven.deploy.plugin.version>2.7</maven.deploy.plugin.version>
        <maven.enforcer.plugin.version>3.4.1</maven.enforcer.plugin.version>
        <maven.install.plugin.version>2.4</maven.install.plugin.version>
        <maven.jar.plugin.version>3.4.2</maven.jar.plugin.version>
        <maven.javadoc.plugin.version>3.6.3</maven.javadoc.plugin.version>
        <maven.release.plugin.version>3.0.1</maven.release.plugin.version>
        <maven.resources.plugin.version>2.6</maven.resources.plugin.version>
        <maven.site.plugin.version>3.21.0</maven.site.plugin.version>
        <maven.source.plugin.version>3.3.0</maven.source.plugin.version>
        <maven.surefire.plugin.version>3.5.2</maven.surefire.plugin.version>
        <!-- Maven build plugins for quality checks -->
        <error.prone.core.version>2.36.0</error.prone.core.version>
        <jacoco.maven.plugin.version>0.8.12</jacoco.maven.plugin.version>
        <spotbugs.maven.plugin.version>4.8.3.1</spotbugs.maven.plugin.version>
        <com.github.spotbugs.version>4.8.3</com.github.spotbugs.version>
        <!-- Dependency versions -->
        <junit.version>5.12.0</junit.version>
    </properties>

    <scm>
        <connection>scm:git:git@github.com:package-url/packageurl-java.git</connection>
        <url>https://github.com/package-url/packageurl-java.git</url>
        <developerConnection>scm:git:git@github.com:package-url/packageurl-java.git</developerConnection>
        <tag>HEAD</tag>
    </scm>

    <issueManagement>
        <system>GitHub</system>
        <url>https://github.com/package-url/packageurl-java/issues</url>
    </issueManagement>

    <ciManagement>
        <system>travis-ci</system>
        <url>https://travis-ci.com/package-url/packageurl-java</url>
    </ciManagement>

    <distributionManagement>
        <snapshotRepository>
            <id>ossrh</id>
            <url>https://oss.sonatype.org/content/repositories/snapshots</url>
        </snapshotRepository>
        <repository>
            <id>ossrh</id>
            <url>https://oss.sonatype.org/service/local/staging/deploy/maven2/</url>
        </repository>
    </distributionManagement>

    <dependencyManagement>
        <dependencies>

            <!-- BOMs at the end, so they don't overwrite the dependencies above -->
            <dependency>
                <groupId>org.junit</groupId>
                <artifactId>junit-bom</artifactId>
                <version>${junit.version}</version>
                <type>pom</type>
                <scope>import</scope>
            </dependency>

        </dependencies>
    </dependencyManagement>

    <dependencies>
        <dependency>
            <groupId>jakarta.validation</groupId>
            <artifactId>jakarta.validation-api</artifactId>
            <version>3.1.1</version>
            <optional>true</optional>
            <scope>provided</scope>
        </dependency>
        <dependency>
            <groupId>org.osgi</groupId>
            <artifactId>org.osgi.annotation.bundle</artifactId>
            <version>2.0.0</version>
            <scope>provided</scope>
        </dependency>
        <dependency>
            <groupId>org.jspecify</groupId>
            <artifactId>jspecify</artifactId>
            <version>1.0.0</version>
        </dependency>
        <dependency>
            <groupId>org.json</groupId>
            <artifactId>json</artifactId>
            <version>20240303</version>
            <scope>test</scope>
        </dependency>
        <dependency>
            <groupId>org.junit.jupiter</groupId>
            <artifactId>junit-jupiter-api</artifactId>
            <scope>test</scope>
        </dependency>
    </dependencies>

    <build>
        <pluginManagement>
            <plugins>
                <plugin>
                    <groupId>biz.aQute.bnd</groupId>
                    <artifactId>bnd-baseline-maven-plugin</artifactId>
                    <version>${bnd.maven.plugin.version}</version>
                </plugin>
                <plugin>
                    <groupId>biz.aQute.bnd</groupId>
                    <artifactId>bnd-maven-plugin</artifactId>
                    <version>${bnd.maven.plugin.version}</version>
                </plugin>
                <plugin>
                    <groupId>org.apache.maven.plugins</groupId>
                    <artifactId>maven-clean-plugin</artifactId>
                    <version>${maven.clean.plugin.version}</version>
                </plugin>
                <plugin>
                    <groupId>org.apache.maven.plugins</groupId>
                    <artifactId>maven-compiler-plugin</artifactId>
                    <version>${maven.compiler.plugin.version}</version>
                </plugin>
                <plugin>
                    <groupId>org.apache.maven.plugins</groupId>
                    <artifactId>maven-deploy-plugin</artifactId>
                    <version>${maven.deploy.plugin.version}</version>
                </plugin>
                <plugin>
                    <groupId>org.apache.maven.plugins</groupId>
                    <artifactId>maven-enforcer-plugin</artifactId>
                    <version>${maven.enforcer.plugin.version}</version>
                </plugin>
                <plugin>
                    <groupId>org.apache.maven.plugins</groupId>
                    <artifactId>maven-install-plugin</artifactId>
                    <version>${maven.install.plugin.version}</version>
                </plugin>
                <plugin>
                    <groupId>org.apache.maven.plugins</groupId>
                    <artifactId>maven-jar-plugin</artifactId>
                    <version>${maven.jar.plugin.version}</version>
                </plugin>
                <plugin>
                    <groupId>org.apache.maven.plugins</groupId>
                    <artifactId>maven-release-plugin</artifactId>
                    <version>${maven.release.plugin.version}</version>
                </plugin>
                <plugin>
                    <groupId>org.apache.maven.plugins</groupId>
                    <artifactId>maven-resources-plugin</artifactId>
                    <version>${maven.resources.plugin.version}</version>
                </plugin>
                <plugin>
                    <groupId>org.apache.maven.plugins</groupId>
                    <artifactId>maven-site-plugin</artifactId>
                    <version>${maven.site.plugin.version}</version>
                </plugin>
                <plugin>
                    <groupId>org.apache.maven.plugins</groupId>
                    <artifactId>maven-surefire-plugin</artifactId>
                    <version>${maven.surefire.plugin.version}</version>
                </plugin>
            </plugins>
        </pluginManagement>
        <plugins>
            <!--
              ~ Parses the version into components.
              ~
              ~ The parsed version is used to generate the `Specification-Version` manifest header.
              -->
            <plugin>
                <groupId>org.codehaus.mojo</groupId>
                <artifactId>build-helper-maven-plugin</artifactId>
                <version>${builder.helper.maven.plugin.version}</version>
                <executions>
                    <execution>
                        <id>parse-version</id>
                        <goals>
                            <goal>parse-version</goal>
                        </goals>
                        <phase>validate</phase>
                    </execution>
                </executions>
            </plugin>
            <plugin>
                <groupId>org.apache.maven.plugins</groupId>
                <artifactId>maven-enforcer-plugin</artifactId>
                <executions>
                    <execution>
                        <id>enforce-build-environment</id>
                        <goals>
                            <goal>enforce</goal>
                        </goals>
                        <configuration>
                            <rules>
                                <requireJavaVersion>
                                    <display>true</display>
                                    <version>[${min.jdk.version},)</version>
                                    <message>To build this library you need JDK ${min.jdk.version} or higher.</message>
                                </requireJavaVersion>
                                <requirePluginVersions/>
                            </rules>
                        </configuration>
                    </execution>
                </executions>
            </plugin>
            <plugin>
                <groupId>org.apache.maven.plugins</groupId>
                <artifactId>maven-compiler-plugin</artifactId>
                <configuration>
                    <release>${maven.compiler.release}</release>
                    <showDeprecation>true</showDeprecation>
                    <compilerArgs>
                        <arg>-Xlint:all</arg>
                        <!-- Error Prone plugin -->
                        <arg>-XDcompilePolicy=simple</arg>
                        <arg>--should-stop=ifError=FLOW</arg>
                        <arg>-Xplugin:ErrorProne</arg>
                        <!-- No annotation processors for now -->
                        <arg>-proc:none</arg>
                    </compilerArgs>
                    <!--
                      ~ Due to the changes to annotation processor policy in JDK 23, all annotation processors
                      ~ should be mentioned explicitly.
                      ~ To add an annotation processor, add it to `annotationProcessors` below and remove
                      ~ `-proc:none` above.
                      ~
                      ~ See: https://inside.java/2024/06/18/quality-heads-up/
                      -->
                    <annotationProcessors/>
                    <annotationProcessorPaths>
                        <path>
                            <groupId>com.google.errorprone</groupId>
                            <artifactId>error_prone_core</artifactId>
                            <version>${error.prone.core.version}</version>
                        </path>
                    </annotationProcessorPaths>
                </configuration>
            </plugin>
            <plugin>
                <groupId>com.github.spotbugs</groupId>
                <artifactId>spotbugs-maven-plugin</artifactId>
                <version>${spotbugs.maven.plugin.version}</version>
                <executions>
                    <execution>
                        <phase>package</phase>
                        <goals>
                            <goal>check</goal>
                        </goals>
                    </execution>
                </executions>
                <dependencies>
                    <!-- overwrite dependency on spotbugs if you want to specify the version of spotbugs -->
                    <dependency>
                        <groupId>com.github.spotbugs</groupId>
                        <artifactId>spotbugs</artifactId>
                        <version>${com.github.spotbugs.version}</version>
                    </dependency>
                </dependencies>
            </plugin>
            <plugin>
                <groupId>org.jacoco</groupId>
                <artifactId>jacoco-maven-plugin</artifactId>
                <version>${jacoco.maven.plugin.version}</version>
                <executions>
                    <execution>
                        <id>setup</id>
                        <goals>
                            <goal>prepare-agent</goal>
                        </goals>
                    </execution>
                    <execution>
                        <id>report</id>
                        <phase>prepare-package</phase>
                        <goals>
                            <goal>report</goal>
                        </goals>
                    </execution>
                </executions>
            </plugin>
            <plugin>
                <groupId>org.apache.maven.plugins</groupId>
                <artifactId>maven-source-plugin</artifactId>
                <version>${maven.source.plugin.version}</version>
                <executions>
                    <execution>
                        <id>attach-sources</id>
                        <goals>
                            <goal>jar-no-fork</goal>
                        </goals>
                    </execution>
                </executions>
            </plugin>
            <plugin>
                <groupId>org.apache.maven.plugins</groupId>
                <artifactId>maven-javadoc-plugin</artifactId>
                <version>${maven.javadoc.plugin.version}</version>
                <executions>
                    <execution>
                        <id>attach-javadocs</id>
                        <goals>
                            <goal>jar</goal>
                        </goals>
                    </execution>
                </executions>
            </plugin>
            <!--
              ~ Generates:
              ~
              ~ - An OSGi manifest.
              ~ - A JPMS module descriptor.
              ~ - The JAR artifact, by replacing `maven-jar-plugin`.
              ~
              ~ The advantage of the `jar` goal over `bnd-process`
              ~ is that it does not leave `module-info.class` files in the output directory,
              ~ which tend to confuse IDEs and need to be removed before a recompilation.
              ~
              ~ If `ServiceLoader` services were to be added `bnd-process` must be used to generate the appropriate
              ~ `META-INF/services` files and equivalent OSGi and JPMS entries.
              -->
            <plugin>
                <groupId>biz.aQute.bnd</groupId>
                <artifactId>bnd-maven-plugin</artifactId>
                <!-- Replaces the `default-jar` execution of the Maven Jar Plugin -->
                <extensions>true</extensions>
                <executions>
                    <execution>
                        <id>generate-jar-and-module-descriptors</id>
                        <goals>
                            <goal>jar</goal>
                        </goals>
                    </execution>
                </executions>
            </plugin>
            <!--
              ~ Checks for binary compatibility with the previous revision.
              ~ If this goal fails, the version of packages in `package-info.java` files must be incremented.
              ~
              ~ - If the difference type is `MICRO`, follow BND suggestions.
              ~ - If the difference type is `MINOR`, bump the artifact version to the next minor version.
              ~ - If the difference type is `MAJOR`, revert the breaking changes or make a major release.
              -->
            <plugin>
                <groupId>biz.aQute.bnd</groupId>
                <artifactId>bnd-baseline-maven-plugin</artifactId>
                <executions>
                    <execution>
                        <id>check-api-compatibility</id>
                        <goals>
                            <goal>baseline</goal>
                        </goals>
                    </execution>
                </executions>
            </plugin>
            <plugin>
                <groupId>org.cyclonedx</groupId>
                <artifactId>cyclonedx-maven-plugin</artifactId>
                <version>2.9.1</version>
                <configuration>
                    <projectType>library</projectType>
                </configuration>
                <executions>
                    <execution>
                        <phase>package</phase>
                        <goals>
                            <goal>makeBom</goal>
                        </goals>
                    </execution>
                </executions>
            </plugin>
        </plugins>
        <testResources>
            <testResource>
                <directory>${project.basedir}/src/test/resources</directory>
                <includes>
                    <include>test-suite-data.json</include>
                </includes>
            </testResource>
        </testResources>
    </build>

    <profiles>

        <!--
          ~ Profile to run tests using JRE 8.
          ~
          ~ It activates if a toolchains configuration file is present.
          ~ See: https://maven.apache.org/guides/mini/guide-using-toolchains.html
          -->
        <profile>
            <id>java8-tests</id>
            <activation>
                <file>
                    <exists>${user.home}/.m2/toolchains.xml</exists>
                </file>
            </activation>

            <build>
                <plugins>
                    <plugin>
                        <groupId>org.apache.maven.plugins</groupId>
                        <artifactId>maven-surefire-plugin</artifactId>
                        <executions>
                            <execution>
                                <id>default-test</id>
                                <configuration>
                                    <jdkToolchain>
                                        <version>[1.8,9)</version>
                                    </jdkToolchain>
                                </configuration>
                            </execution>
                        </executions>
                    </plugin>
                </plugins>
            </build>
        </profile>

        <profile>
            <id>release</id>
            <activation>
                <activeByDefault>false</activeByDefault>
            </activation>
            <build>
                <plugins>
                    <plugin>
                        <groupId>org.apache.maven.plugins</groupId>
                        <artifactId>maven-enforcer-plugin</artifactId>
                        <executions>
                            <execution>
                                <id>enforce-build-environment</id>
                                <configuration>
                                    <rules>
                                        <requireJavaVersion>
                                            <display>true</display>
                                            <version>[${min.jdk.version},${max.jdk.version})</version>
                                            <message>To release this library you need JDK ${min.jdk.version}.</message>
                                        </requireJavaVersion>
                                    </rules>
                                </configuration>
                            </execution>
                        </executions>
                    </plugin>
                    <plugin>
                        <groupId>org.apache.maven.plugins</groupId>
                        <artifactId>maven-gpg-plugin</artifactId>
                        <version>3.2.7</version>
                        <executions>
                            <execution>
                                <id>sign-artifacts</id>
                                <phase>verify</phase>
                                <goals>
                                    <goal>sign</goal>
                                </goals>
                            </execution>
                        </executions>
                    </plugin>
                </plugins>
            </build>
        </profile>
    </profiles>

</project><|MERGE_RESOLUTION|>--- conflicted
+++ resolved
@@ -63,13 +63,9 @@
         <max.jdk.version>18</max.jdk.version>
 
         <!-- Maven Plugin Versions -->
-<<<<<<< HEAD
         <bnd.maven.plugin.version>7.1.0</bnd.maven.plugin.version>
         <builder.helper.maven.plugin.version>3.6.0</builder.helper.maven.plugin.version>
-        <maven.clean.plugin.version>2.5</maven.clean.plugin.version>
-=======
         <maven.clean.plugin.version>3.4.1</maven.clean.plugin.version>
->>>>>>> 2f1ad846
         <maven.compiler.plugin.version>3.14.0</maven.compiler.plugin.version>
         <maven.deploy.plugin.version>2.7</maven.deploy.plugin.version>
         <maven.enforcer.plugin.version>3.4.1</maven.enforcer.plugin.version>
