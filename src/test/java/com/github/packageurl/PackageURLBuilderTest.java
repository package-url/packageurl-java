/*
 * MIT License
 *
 * Permission is hereby granted, free of charge, to any person obtaining a copy
 * of this software and associated documentation files (the "Software"), to deal
 * in the Software without restriction, including without limitation the rights
 * to use, copy, modify, merge, publish, distribute, sublicense, and/or sell
 * copies of the Software, and to permit persons to whom the Software is
 * furnished to do so, subject to the following conditions:
 *
 * The above copyright notice and this permission notice shall be included in all
 * copies or substantial portions of the Software.
 *
 * THE SOFTWARE IS PROVIDED "AS IS", WITHOUT WARRANTY OF ANY KIND, EXPRESS OR
 * IMPLIED, INCLUDING BUT NOT LIMITED TO THE WARRANTIES OF MERCHANTABILITY,
 * FITNESS FOR A PARTICULAR PURPOSE AND NONINFRINGEMENT. IN NO EVENT SHALL THE
 * AUTHORS OR COPYRIGHT HOLDERS BE LIABLE FOR ANY CLAIM, DAMAGES OR OTHER
 * LIABILITY, WHETHER IN AN ACTION OF CONTRACT, TORT OR OTHERWISE, ARISING FROM,
 * OUT OF OR IN CONNECTION WITH THE SOFTWARE OR THE USE OR OTHER DEALINGS IN THE
 * SOFTWARE.
 */
package com.github.packageurl;

import org.hamcrest.CoreMatchers;
import org.hamcrest.MatcherAssert;
import org.junit.Assert;
import org.junit.Rule;
import org.junit.Test;
import org.junit.rules.ExpectedException;

import java.util.Collections;
import java.util.HashMap;
import java.util.Map;

import static org.hamcrest.CoreMatchers.allOf;
import static org.hamcrest.CoreMatchers.containsString;
import static org.junit.Assert.*;

public class PackageURLBuilderTest {

    @Rule
    public ExpectedException exception = ExpectedException.none();

    @Test
    public void testPackageURLBuilder() throws MalformedPackageURLException {
        exception = ExpectedException.none();

        PackageURL purl = PackageURLBuilder.aPackageURL()
                .withType("my.type-9+")
                .withName("name")
                .build();

        assertEquals("pkg:my.type-9+/name", purl.toString());
        assertEquals("pkg:my.type-9+/name", purl.canonicalize());

        purl = PackageURLBuilder.aPackageURL()
                .withType("type")
                .withNamespace("namespace")
                .withName("name")
                .withVersion("version")
                .withQualifier("key","value")
                .withSubpath("subpath")
                .build();

        assertEquals("pkg:type/namespace/name@version?key=value#subpath", purl.toString());

        purl = PackageURLBuilder.aPackageURL()
                .withType(PackageURL.StandardTypes.GENERIC)
                .withNamespace("namespace")
                .withName("name")
                .withVersion("version")
                .withQualifier("key_1.1-","value")
                .withSubpath("subpath")
                .build();

        assertEquals("pkg:generic/namespace/name@version?key_1.1-=value#subpath", purl.toString());

        purl = PackageURLBuilder.aPackageURL()
                .withType(PackageURL.StandardTypes.GENERIC)
                .withNamespace("/////")
                .withName("name")
                .withVersion("version")
                .withQualifier("key","value")
                .withSubpath("/////")
                .build();

        assertEquals("pkg:generic/name@version?key=value", purl.toString());

        purl = PackageURLBuilder.aPackageURL()
                .withType(PackageURL.StandardTypes.GENERIC)
                .withNamespace("")
                .withName("name")
                .withVersion("version")
                .withQualifier("key","value")
                .withQualifier("next","value")
                .withSubpath("")
                .build();

        assertEquals("pkg:generic/name@version?key=value&next=value", purl.toString());
    }

    @Test
    public void testPackageURLBuilderException1() throws MalformedPackageURLException {
<<<<<<< HEAD
        exception.expect(MalformedPackageURLException.class);
        exception.expectMessage(allOf(containsString("qualifier value"), containsString("empty or null")));
        PackageURLBuilder.aPackageURL()
=======
        PackageURL purl = PackageURLBuilder.aPackageURL()
>>>>>>> b46f95c4
                .withType("type")
                .withName("name")
                .withQualifier("key","")
                .build();
        assertNull(purl.getQualifiers());
    }

    @Test
    public void testPackageURLBuilderException1Null() throws MalformedPackageURLException {
<<<<<<< HEAD
        exception.expect(NullPointerException.class);
        exception.expectMessage("can not be null");
        PackageURLBuilder.aPackageURL()
=======
        PackageURL purl = PackageURLBuilder.aPackageURL()
>>>>>>> b46f95c4
                .withType("type")
                .withName("name")
                .withQualifier("key",null)
                .build();
        assertNull(purl.getQualifiers());
    }

    @Test
    public void testPackageURLBuilderException2() throws MalformedPackageURLException {
        exception.expect(MalformedPackageURLException.class);
        PackageURLBuilder.aPackageURL()
                .withType("type")
                .withNamespace("invalid//namespace")
                .withName("name")
                .build();
        Assert.fail("Build should fail due to invalid namespace");
    }

    @Test
    public void testPackageURLBuilderException3() throws MalformedPackageURLException {
        exception.expect(MalformedPackageURLException.class);
        PackageURLBuilder.aPackageURL()
                .withType("typ^e")
                .withSubpath("invalid/name%2Fspace")
                .withName("name")
                .build();
        Assert.fail("Build should fail due to invalid subpath");
    }

    @Test
    public void testPackageURLBuilderException4() throws MalformedPackageURLException {
        exception.expect(MalformedPackageURLException.class);
        PackageURLBuilder.aPackageURL()
                .withType("0_type")
                .withName("name")
                .build();
        Assert.fail("Build should fail due to invalid type");
    }

    @Test
    public void testPackageURLBuilderException5() throws MalformedPackageURLException {
        exception.expect(MalformedPackageURLException.class);
        PackageURLBuilder.aPackageURL()
                .withType("ype")
                .withName("name")
                .withQualifier("0_key","value")
                .build();
        Assert.fail("Build should fail due to invalid qualifier key");
    }

    @Test
    public void testPackageURLBuilderException6() throws MalformedPackageURLException {
        exception.expect(MalformedPackageURLException.class);
        PackageURLBuilder.aPackageURL()
                .withType("ype")
                .withName("name")
                .withQualifier("","value")
                .build();
        Assert.fail("Build should fail due to invalid qualifier key");
    }

    @Test
    public void testEditBuilder1() throws MalformedPackageURLException {

        PackageURL p = new PackageURL("pkg:generic/namespace/name@1.0.0?k=v#s");
        PackageURLBuilder b = p.toBuilder();
        assertBuilderMatch(p, b);

        assertBuilderMatch(new PackageURL("pkg:generic/namespace/name@1.0.0#s"), b.withNoQualifiers());
        b.withType("maven")
                .withNamespace("org.junit")
                .withName("junit5")
                .withVersion("3.1.2")
                .withSubpath("sub")
                .withQualifier("repo", "maven")
                .withQualifier("dark", "matter")
                .withQualifier("ping", "pong")
                .withoutQualifier("dark");

        assertBuilderMatch(new PackageURL("pkg:maven/org.junit/junit5@3.1.2?repo=maven&ping=pong#sub"), b);

    }

    @Test
    public void testQualifiers() throws MalformedPackageURLException {
        Map<String, String> qualifiers = new HashMap<>();
        qualifiers.put("key2", "value2");
        Map<String, String> qualifiers2 = new HashMap<>();
        qualifiers.put("key3", "value3");
        PackageURL purl = PackageURLBuilder.aPackageURL()
                .withType(PackageURL.StandardTypes.GENERIC)
                .withNamespace("")
                .withName("name")
                .withVersion("version")
                .withQualifier("key", "value")
                .withQualifier("next", "value")
                .withQualifiers(qualifiers)
                .withQualifier("key4", "value4")
                .withQualifiers(qualifiers2)
                .withSubpath("")
                .withoutQualifiers(Collections.singleton("key4"))
                .build();

        assertEquals("pkg:generic/name@version?key=value&key2=value2&key3=value3&next=value", purl.toString());
    }

    @Test
    public void testFromExistingPurl() throws MalformedPackageURLException {
        String purl = "pkg:generic/namespace/name@1.0.0?k=v#s";
        PackageURL p = new PackageURL(purl);
        PackageURL purl2 = PackageURLBuilder.aPackageURL(p).build();
        PackageURL purl3 = PackageURLBuilder.aPackageURL(purl).build();
        assertEquals(p, purl2);
        assertEquals(purl2, purl3);
    }

    private void assertBuilderMatch(PackageURL expected, PackageURLBuilder actual) throws MalformedPackageURLException {

        Assert.assertEquals(expected.toString(), actual.build().toString());
        Assert.assertEquals(expected.getType(), actual.getType());
        Assert.assertEquals(expected.getNamespace(), actual.getNamespace());
        Assert.assertEquals(expected.getName(), actual.getName());
        Assert.assertEquals(expected.getVersion(), actual.getVersion());
        Assert.assertEquals(expected.getSubpath(), actual.getSubpath());

        Map<String, String> eQualifiers = expected.getQualifiers();
        Map<String, String> aQualifiers = actual.getQualifiers();

        assertEquals(eQualifiers, aQualifiers);

        if (eQualifiers != null && aQualifiers != null) {
            eQualifiers.forEach((k,v) -> {
                Assert.assertEquals(v, actual.getQualifier(k));
            });
        }
    }

}<|MERGE_RESOLUTION|>--- conflicted
+++ resolved
@@ -101,13 +101,7 @@
 
     @Test
     public void testPackageURLBuilderException1() throws MalformedPackageURLException {
-<<<<<<< HEAD
-        exception.expect(MalformedPackageURLException.class);
-        exception.expectMessage(allOf(containsString("qualifier value"), containsString("empty or null")));
-        PackageURLBuilder.aPackageURL()
-=======
-        PackageURL purl = PackageURLBuilder.aPackageURL()
->>>>>>> b46f95c4
+        PackageURL purl = PackageURLBuilder.aPackageURL()
                 .withType("type")
                 .withName("name")
                 .withQualifier("key","")
@@ -117,13 +111,7 @@
 
     @Test
     public void testPackageURLBuilderException1Null() throws MalformedPackageURLException {
-<<<<<<< HEAD
-        exception.expect(NullPointerException.class);
-        exception.expectMessage("can not be null");
-        PackageURLBuilder.aPackageURL()
-=======
-        PackageURL purl = PackageURLBuilder.aPackageURL()
->>>>>>> b46f95c4
+        PackageURL purl = PackageURLBuilder.aPackageURL()
                 .withType("type")
                 .withName("name")
                 .withQualifier("key",null)
