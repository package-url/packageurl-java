--- conflicted
+++ resolved
@@ -21,13 +21,10 @@
  */
 package com.github.packageurl;
 
-<<<<<<< HEAD
 import java.util.Map;
 import java.util.Set;
-=======
 import java.util.Collections;
 import java.util.Map;
->>>>>>> a0f623e6
 import java.util.TreeMap;
 
 /**
@@ -245,19 +242,11 @@
      * An empty map is returned if no qualifiers is set.
      * @return all qualifiers set in this builder, or an empty map if none are set.
      */
-<<<<<<< HEAD
-    public TreeMap<String, String> getQualifiers() {
-        if (qualifiers == null) {
-            return new TreeMap<>();
-        }
-        return new TreeMap<>(qualifiers);
-=======
     public Map<String, String> getQualifiers() {
         if (qualifiers == null) {
             return null;
         }
         return Collections.unmodifiableMap(qualifiers);
->>>>>>> a0f623e6
     }
 
     /**
