--- conflicted
+++ resolved
@@ -610,10 +610,7 @@
         return ((byte) ((c1 << 4) + c2));
     }
 
-<<<<<<< HEAD
     // package-private for testing
-=======
->>>>>>> f3762e6a
     static String percentDecode(final String source) {
         if (source.isEmpty()) {
             return source;
@@ -663,10 +660,7 @@
         return (c == PERCENT_CHAR);
     }
 
-<<<<<<< HEAD
     // package-private for testing
-=======
->>>>>>> f3762e6a
     static String percentEncode(final String source) {
         if (source.isEmpty()) {
             return source;
