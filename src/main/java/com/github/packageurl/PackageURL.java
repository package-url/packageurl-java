/*
 * MIT License
 *
 * Permission is hereby granted, free of charge, to any person obtaining a copy
 * of this software and associated documentation files (the "Software"), to deal
 * in the Software without restriction, including without limitation the rights
 * to use, copy, modify, merge, publish, distribute, sublicense, and/or sell
 * copies of the Software, and to permit persons to whom the Software is
 * furnished to do so, subject to the following conditions:
 *
 * The above copyright notice and this permission notice shall be included in all
 * copies or substantial portions of the Software.
 *
 * THE SOFTWARE IS PROVIDED "AS IS", WITHOUT WARRANTY OF ANY KIND, EXPRESS OR
 * IMPLIED, INCLUDING BUT NOT LIMITED TO THE WARRANTIES OF MERCHANTABILITY,
 * FITNESS FOR A PARTICULAR PURPOSE AND NONINFRINGEMENT. IN NO EVENT SHALL THE
 * AUTHORS OR COPYRIGHT HOLDERS BE LIABLE FOR ANY CLAIM, DAMAGES OR OTHER
 * LIABILITY, WHETHER IN AN ACTION OF CONTRACT, TORT OR OTHERWISE, ARISING FROM,
 * OUT OF OR IN CONNECTION WITH THE SOFTWARE OR THE USE OR OTHER DEALINGS IN THE
 * SOFTWARE.
 */
package com.github.packageurl;

import static java.util.Objects.requireNonNull;

import java.io.Serializable;
import java.net.URI;
import java.net.URISyntaxException;
import java.nio.charset.StandardCharsets;
import java.util.Arrays;
import java.util.Collections;
import java.util.Map;
import java.util.Objects;
import java.util.TreeMap;
import java.util.function.IntPredicate;
import java.util.stream.Collectors;
import org.jspecify.annotations.Nullable;

/**
 * <p>Package-URL (aka purl) is a "mostly universal" URL to describe a package. A purl is a URL composed of seven components:</p>
 * <pre>
 * scheme:type/namespace/name@version?qualifiers#subpath
 * </pre>
 * <p>
 * Components are separated by a specific character for unambiguous parsing.
 * A purl must NOT contain a URL Authority i.e. there is no support for username,
 * password, host and port components. A namespace segment may sometimes look
 * like a host but its interpretation is specific to a type.
 * </p>
 * <p>SPEC: <a href="https://github.com/package-url/purl-spec">https://github.com/package-url/purl-spec</a></p>
 *
 * @author Steve Springett
 * @since 1.0.0
 */
public final class PackageURL implements Serializable {

    private static final long serialVersionUID = 3243226021636427586L;
<<<<<<< HEAD
    private static final Pattern PATH_SPLITTER = Pattern.compile("/");
    private static final String SCHEME = "pkg";
=======
>>>>>>> b46f95c4

    /**
     * Constructs a new PackageURL object by parsing the specified string.
     *
     * @param purl a valid package URL string to parse
     * @throws MalformedPackageURLException if parsing fails
     * @throws NullPointerException if {@code purl} is {@code null}
     * @since 1.0.0
     */
    public PackageURL(final String purl) throws MalformedPackageURLException {
        parse(requireNonNull(purl, "purl"));
    }

    /**
     * Constructs a new PackageURL object by specifying only the required
     * parameters necessary to create a valid PackageURL.
     *
     * @param type the type of package (i.e. maven, npm, gem, etc)
     * @param name the name of the package
     * @throws MalformedPackageURLException if parsing fails
     * @since 1.0.0
     */
    public PackageURL(final String type, final String name) throws MalformedPackageURLException {
        this(type, null, name, null, null, null);
    }

    /**
     * Constructs a new PackageURL object.
     *
     * @param type       the type of package (i.e. maven, npm, gem, etc), not {@code null}
     * @param namespace  the name prefix (i.e. group, owner, organization)
     * @param name       the name of the package, not {@code null}
     * @param version    the version of the package
     * @param qualifiers an array of key/value pair qualifiers
     * @param subpath    the subpath string
     * @throws MalformedPackageURLException if parsing fails
     * @throws NullPointerException if {@code type} or {@code name} are {@code null}
     * @since 1.0.0
     */
    public PackageURL(final String type, final @Nullable String namespace, final String name, final @Nullable String version,
                      final @Nullable TreeMap<String, String> qualifiers, final @Nullable String subpath)
            throws MalformedPackageURLException {
<<<<<<< HEAD

        this.type = validateType(requireNonNull(type, "type"));
        this.namespace = validateNamespace(namespace);
        this.name = validateName(requireNonNull(name, "name"));
        this.version = validateVersion(version);
        this.qualifiers = validateQualifiers(qualifiers);
        this.subpath = validateSubPath(subpath);
        verifyTypeConstraints(this.type, this.namespace);
    }

    /**
=======
        this.type = toLowerCase(validateType(type));
        this.namespace = validateNamespace(namespace);
        this.name = validateName(name);
        this.version = validateVersion(type, version);
        this.qualifiers = parseQualifiers(qualifiers);
        this.subpath = validateSubpath(subpath);
        verifyTypeConstraints(this.type, this.namespace, this.name);
    }

    /**
     * Constructs a new PackageURL object.
     *
     * @param type the type of package (i.e. maven, npm, gem, etc)
     * @param namespace the name prefix (i.e. group, owner, organization)
     * @param name the name of the package
     * @param version the version of the package
     * @param qualifiers an array of key/value pair qualifiers
     * @param subpath the subpath string
     * @throws MalformedPackageURLException if parsing fails
     * @since 1.6.0
     */
    public PackageURL(final String type, final String namespace, final String name, final String version,
                      final Map<String, String> qualifiers, final String subpath)
            throws MalformedPackageURLException {
        this(type, namespace, name, version, (qualifiers != null) ? new TreeMap<>(qualifiers) : null, subpath);
    }

    /**
     * The PackageURL scheme constant
     */
    public static final String SCHEME = "pkg";

    /**
     * The PackageURL scheme ({@code "pkg"}) constant followed by a colon ({@code ':'}).
     */
    private static final String SCHEME_PART = SCHEME + ':';

    /**
>>>>>>> b46f95c4
     * The package "type" or package "protocol" such as maven, npm, nuget, gem, pypi, etc.
     * Required.
     */
    private String type;

    /**
     * The name prefix such as a Maven groupid, a Docker image owner, a GitHub user or organization.
     * Optional and type-specific.
     */
    private @Nullable String namespace;

    /**
     * The name of the package.
     * Required.
     */
    private String name;

    /**
     * The version of the package.
     * Optional.
     */
    private @Nullable String version;

    /**
     * Extra qualifying data for a package such as an OS, architecture, a distro, etc.
     * Optional and type-specific.
     */
    private @Nullable Map<String, String> qualifiers;

    /**
     * Extra subpath within a package, relative to the package root.
     * Optional.
     */
    private @Nullable String subpath;

    /**
     * Converts this {@link PackageURL} to a {@link PackageURLBuilder}.
     *
     * @return the builder
     * @deprecated Use {@link PackageURLBuilder#aPackageURL(PackageURL)} or {@link PackageURLBuilder#aPackageURL(String)}
     */
    public PackageURLBuilder toBuilder() {
        PackageURLBuilder builder = PackageURLBuilder.aPackageURL()
                .withType(getType())
                .withNamespace(getNamespace())
                .withName(getName())
                .withVersion(getVersion())
                .withSubpath(getSubpath());

        if (qualifiers != null) {
            qualifiers.forEach(builder::withQualifier);
        }

        return builder;
    }

    /**
     * Returns the package url scheme.
     *
     * @return the scheme
     * @since 1.0.0
     */
    public String getScheme() {
        return SCHEME;
    }

    /**
     * Returns the package "type" or package "protocol" such as maven, npm, nuget, gem, pypi, etc.
     *
     * @return the type
     * @since 1.0.0
     */
    public String getType() {
        return type;
    }

    /**
     * Returns the name prefix such as a Maven groupid, a Docker image owner, a GitHub user or organization.
     *
     * @return the namespace
     * @since 1.0.0
     */
    public @Nullable String getNamespace() {
        return namespace;
    }

    /**
     * Returns the name of the package.
     *
     * @return the name of the package
     * @since 1.0.0
     */
    public String getName() {
        return name;
    }

    /**
     * Returns the version of the package.
     *
     * @return the version of the package
     * @since 1.0.0
     */
    public @Nullable String getVersion() {
        return version;
    }

    /**
     * Returns extra qualifying data for a package such as an OS, architecture, a distro, etc.
     * This method returns an UnmodifiableMap.
     * @return qualifiers
     * @since 1.0.0
     */
<<<<<<< HEAD
    public @Nullable Map<String, String> getQualifiers() {
        return (qualifiers != null)? Collections.unmodifiableMap(qualifiers) : null;
=======
    public Map<String, String> getQualifiers() {
        return (qualifiers != null) ? Collections.unmodifiableMap(qualifiers) : null;
>>>>>>> b46f95c4
    }

    /**
     * Returns extra subpath within a package, relative to the package root.
     *
     * @return the subpath
     * @since 1.0.0
     */
    public @Nullable String getSubpath() {
        return subpath;
    }

<<<<<<< HEAD
    private void validateScheme(final String value) throws MalformedPackageURLException {
        if (!SCHEME.equals(value)) {
            throw new MalformedPackageURLException("The PackageURL scheme is invalid");
        }
=======
     private void validateScheme(final String value) throws MalformedPackageURLException {
            if (!SCHEME.equals(value)) {
                throw new MalformedPackageURLException("The PackageURL scheme '" + value + "' is invalid. It should be '" + SCHEME + "'");
            }
>>>>>>> b46f95c4
    }

    private static String validateType(final String value) throws MalformedPackageURLException {
        if (value.isEmpty()) {
            throw new MalformedPackageURLException("The PackageURL type cannot be empty");
        }

        validateChars(value, PackageURL::isValidCharForType, "type");

        return value;
    }

    private static boolean isValidCharForType(int c) {
        return (isAlphaNumeric(c) || c == '.' || c == '+' || c == '-');
    }

    private static boolean isValidCharForKey(int c) {
        return (isAlphaNumeric(c) || c == '.' || c == '_' || c == '-');
    }

    private static void validateChars(String value, IntPredicate predicate, String component) throws MalformedPackageURLException {
        char firstChar = value.charAt(0);

        if (isDigit(firstChar)) {
            throw new MalformedPackageURLException("The PackageURL " + component + " cannot start with a number: " + firstChar);
        }

        String invalidChars = value.chars().filter(predicate.negate()).mapToObj(c -> String.valueOf((char) c)).collect(Collectors.joining(", "));

        if (!invalidChars.isEmpty()) {
            throw new MalformedPackageURLException("The PackageURL " + component + " '" + value + "' contains invalid characters: " + invalidChars);
        }
    }

    private @Nullable String validateNamespace(final @Nullable String value) throws MalformedPackageURLException {
        if (isEmpty(value)) {
            return null;
        }
        return validateNamespace(value.split("/"));
    }

    private @Nullable String validateNamespace(final String[] values) throws MalformedPackageURLException {
        if (values.length == 0) {
            return null;
        }
        final String tempNamespace = validatePath(values, false);
<<<<<<< HEAD

        String retVal = null;
=======
        String retVal;
>>>>>>> b46f95c4
        switch (type) {
            case StandardTypes.APK:
            case StandardTypes.BITBUCKET:
            case StandardTypes.COMPOSER:
            case StandardTypes.DEB:
            case StandardTypes.GITHUB:
            case StandardTypes.GOLANG:
            case StandardTypes.HEX:
            case StandardTypes.LUAROCKS:
            case StandardTypes.QPKG:
            case StandardTypes.RPM:
<<<<<<< HEAD
                if (tempNamespace != null) {
                    retVal = tempNamespace.toLowerCase();
                }
=======
                retVal = tempNamespace != null ? toLowerCase(tempNamespace) : null;
                break;
            case StandardTypes.MLFLOW:
            case StandardTypes.OCI:
                if (tempNamespace != null) {
                    throw new MalformedPackageURLException("The PackageURL specified contains a namespace which is not allowed for type: " + type);
                }
                retVal = null;
>>>>>>> b46f95c4
                break;
            default:
                retVal = tempNamespace;
                break;
        }
        return retVal;
    }

    private String validateName(final String value) throws MalformedPackageURLException {
        if (value.isEmpty()) {
            throw new MalformedPackageURLException("The PackageURL name specified is invalid");
        }
        String temp;
        switch (type) {
            case StandardTypes.APK:
            case StandardTypes.BITBUCKET:
            case StandardTypes.BITNAMI:
            case StandardTypes.COMPOSER:
            case StandardTypes.DEB:
            case StandardTypes.GITHUB:
            case StandardTypes.GOLANG:
            case StandardTypes.HEX:
            case StandardTypes.LUAROCKS:
            case StandardTypes.OCI:
                temp = toLowerCase(value);
                break;
            case StandardTypes.PUB:
                temp = toLowerCase(value).replaceAll("[^a-z0-9_]", "_");
                break;
            case StandardTypes.PYPI:
                temp = toLowerCase(value).replace('_', '-');
                break;
            default:
                temp = value;
                break;
        }
        return temp;
    }

<<<<<<< HEAD
    private @Nullable String validateVersion(final @Nullable String value) {
        return isEmpty(value) ? null : value;
    }

    private @Nullable Map<String, String> validateQualifiers(final @Nullable Map<String, String> values) throws MalformedPackageURLException {
=======
    private String validateVersion(final String type, final String value) {
        if (value == null) {
            return null;
        }

        switch (type) {
            case StandardTypes.HUGGINGFACE:
            case StandardTypes.LUAROCKS:
            case StandardTypes.OCI:
                return toLowerCase(value);
            default:
                return value;
        }
    }

    private Map<String, String> validateQualifiers(final Map<String, String> values) throws MalformedPackageURLException {
>>>>>>> b46f95c4
        if (values == null || values.isEmpty()) {
            return null;
        }

        for (Map.Entry<String, String> entry : values.entrySet()) {
            String key = entry.getKey();
            validateKey(key);
            validateValue(key, entry.getValue());
        }
        return values;
    }

<<<<<<< HEAD
    private static void validateKey(final @Nullable String value) throws MalformedPackageURLException {
        if (isEmpty(value)) {
            throw new MalformedPackageURLException("The specified PackageURL contains an empty or null qualifier key");
        }
        if ((value.charAt(0) >= '0' && value.charAt(0) <= '9')
                || !value.chars().allMatch(c -> (c >= 'a' && c <= 'z') || (c >= '0' && c <= '9') || c == '.' || c == '-' || c == '_')) {
            throw new MalformedPackageURLException("The specified PackageURL contains an invalid qualifier key: " + value);
        }
    }

    private static void validateValue(final String key, final @Nullable String value) throws MalformedPackageURLException {
        if (isEmpty(value)) {
            throw new MalformedPackageURLException("The specified PackageURL contains an empty or null qualifier value for key " + key);
        }
    }

    private @Nullable String validateSubPath(final @Nullable String value) throws MalformedPackageURLException {
        if (isEmpty(value)) {
=======
    private void validateKey(final String value) throws MalformedPackageURLException {
        if (value == null || value.isEmpty()) {
            throw new MalformedPackageURLException("Qualifier key is invalid: " + value);
        }

        validateChars(value, PackageURL::isValidCharForKey, "qualifier key");
    }

    private String validateSubpath(final String value) throws MalformedPackageURLException {
        if (value == null || value.isEmpty()) {
>>>>>>> b46f95c4
            return null;
        }
        return validatePath(value.split("/"), true);
    }

    private static @Nullable String validatePath(final String[] segments, final boolean isSubPath) throws MalformedPackageURLException {
        if (segments.length == 0) {
            return null;
        }
        try {
            return Arrays.stream(segments)
                    .peek(segment -> {
                        if (isSubPath && ("..".equals(segment) || ".".equals(segment))) {
                            throw new ValidationException("Segments in the subpath may not be a period ('.') or repeated period ('..')");
                        } else if (segment.contains("/")) {
                            throw new ValidationException("Segments in the namespace and subpath may not contain a forward slash ('/')");
                        } else if (segment.isEmpty()) {
                            throw new ValidationException("Segments in the namespace and subpath may not be empty");
                        }
                    }).collect(Collectors.joining("/"));
        } catch (ValidationException e) {
            throw new MalformedPackageURLException(e);
        }
    }

    /**
     * Returns the canonicalized representation of the purl.
     *
     * @return the canonicalized representation of the purl
     * @since 1.1.0
     */
    @Override
    public String toString() {
        return canonicalize();
    }

    /**
     * Returns the canonicalized representation of the purl.
     *
     * @return the canonicalized representation of the purl
     * @since 1.0.0
     */
    public String canonicalize() {
        return canonicalize(false);
    }

    /**
     * Returns the canonicalized representation of the purl.
     *
     * @return the canonicalized representation of the purl
     * @since 1.3.2
     */
    private String canonicalize(boolean coordinatesOnly) {
        final StringBuilder purl = new StringBuilder();
<<<<<<< HEAD
        purl.append(SCHEME).append(":").append(type).append("/");
=======
        purl.append(SCHEME_PART);
        if (type != null) {
            purl.append(type);
        }
        purl.append("/");
>>>>>>> b46f95c4
        if (namespace != null) {
            purl.append(encodePath(namespace));
            purl.append("/");
        }
        purl.append(percentEncode(name));
        if (version != null) {
            purl.append("@").append(percentEncode(version));
        }
        if (! coordinatesOnly) {
<<<<<<< HEAD
            if (qualifiers != null) {
                purl.append("?");
                qualifiers.forEach((key, value) -> {
                    purl.append(key.toLowerCase());
=======
            if (qualifiers != null && !qualifiers.isEmpty()) {
                purl.append("?");
                qualifiers.entrySet().stream().forEachOrdered(entry -> {
                    purl.append(toLowerCase(entry.getKey()));
>>>>>>> b46f95c4
                    purl.append("=");
                    purl.append(percentEncode(value));
                    purl.append("&");
                });
                purl.setLength(purl.length() - 1);
            }
            if (subpath != null) {
                purl.append("#").append(encodePath(subpath));
            }
        }
        return purl.toString();
    }

    /**
     * Encodes the input in conformance with RFC 3986.
     *
     * @param input the String to encode
     * @return an encoded String
     */
    private String percentEncode(final String input) {
<<<<<<< HEAD
        if (input.isEmpty()) {
            return input;
=======
        return uriEncode(input, StandardCharsets.UTF_8);
    }

    private static String uriEncode(String source, Charset charset) {
        if (source == null || source.isEmpty()) {
            return source;
>>>>>>> b46f95c4
        }

        StringBuilder builder = new StringBuilder();
        for (byte b : input.getBytes(StandardCharsets.UTF_8)) {
            if (isUnreserved(b)) {
                builder.append((char) b);
            }
            else {
                // Substitution: A '%' followed by the hexadecimal representation of the ASCII value of the replaced character
                builder.append('%');
                builder.append(Integer.toHexString(b).toUpperCase());
            }
        }
        return builder.toString();
    }

    private static boolean isUnreserved(int c) {
        return (isValidCharForKey(c) || c == '~');
    }

    private static boolean isAlpha(int c) {
        return (isLowerCase(c) || isUpperCase(c));
    }

    private static boolean isDigit(int c) {
        return (c >= '0' && c <= '9');
    }

    private static boolean isAlphaNumeric(int c) {
        return (isDigit(c) || isAlpha(c));
    }

    private static boolean isUpperCase(int c) {
        return (c >= 'A' && c <= 'Z');
    }

    private static int indexOfFirstUpperCaseChar(String s) {
        int length = s.length();

        for (int i = 0; i < length; i++) {
            if (isUpperCase(s.charAt(i))) {
                return i;
            }
        }

        return -1;
    }

    private static boolean isLowerCase(int c) {
        return (c >= 'a' && c <= 'z');
    }

    private static int toLowerCase(int c) {
        return (c ^ 0x20);
    }

    private static String toLowerCase(String s) {
        int pos = indexOfFirstUpperCaseChar(s);

        if (pos == -1) {
            return s;
        }

        char[] chars = s.toCharArray();
        int length = chars.length;

        for (int i = pos; i < length; i++) {
            if (isUpperCase(chars[i])) {
                chars[i] = (char) toLowerCase(chars[i]);
            }
        }

        return new String(chars);
    }

    /**
     * Optionally decodes a String, if it's encoded. If String is not encoded,
     * method will return the original input value.
     *
     * @param input the value String to decode
     * @return a decoded String
     */
    private String percentDecode(final String input) {
        final String decoded = uriDecode(input);
        if (!decoded.equals(input)) {
            return decoded;
        }
        return input;
    }

    /**
     * Decodes a percent-encoded string.
     *
     * @param source string to decode, not {@code null}
     * @return A decoded string
     * @throws NullPointerException if {@code source} is {@code null}
     */
    public static String uriDecode(String source) {
        int length = source.length();
        StringBuilder builder = new StringBuilder();
        for (int i = 0; i < length; i++) {
            if (source.charAt(i) == '%') {
                String str = source.substring(i + 1, i + 3);
                char c = (char) Integer.parseInt(str, 16);
                builder.append(c);
                i += 2;
            }
            else {
                builder.append(source.charAt(i));
            }
        }
        return builder.toString();
    }

    /**
     * Given a specified PackageURL, this method will parse the purl and populate this classes
     * instance fields so that the corresponding getters may be called to retrieve the individual
     * pieces of the purl.
     *
     * @param purl the purl string to parse
     * @throws MalformedPackageURLException if an exception occurs when parsing
     */
    private void parse(final String purl) throws MalformedPackageURLException {
<<<<<<< HEAD
        if (purl.isEmpty()) {
            throw new MalformedPackageURLException("Invalid purl: Contains an empty or null value");
=======
        if (purl == null || purl.trim().isEmpty()) {
            throw new MalformedPackageURLException("Invalid purl: Is empty or null");
>>>>>>> b46f95c4
        }

        try {
            if (!purl.startsWith(SCHEME_PART)) {
                throw new MalformedPackageURLException("Invalid purl: " + purl + ". It does not start with '" + SCHEME_PART + "'");
            }

<<<<<<< HEAD
            validateScheme(uri.getScheme());
=======
            final int length = purl.length();
            int start = SCHEME_PART.length();
>>>>>>> b46f95c4

            while (start < length && '/' == purl.charAt(start)) {
                start++;
            }

            final URI uri = new URI(String.join("/", SCHEME_PART, purl.substring(start)));

            validateScheme(uri.getScheme());

            // Check to ensure that none of these parts are parsed. If so, it's an invalid purl.
            if (uri.getRawAuthority() != null) {
                throw new MalformedPackageURLException("Invalid purl: A purl must NOT contain a URL Authority ");
            }

            // subpath is optional - check for existence
            final String rawFragment = uri.getRawFragment();
            if (rawFragment != null && !rawFragment.isEmpty()) {
                this.subpath = validatePath(parsePath(rawFragment, true), true);
            }
            // qualifiers are optional - check for existence
            final String rawQuery = uri.getRawQuery();
            if (rawQuery != null && !rawQuery.isEmpty()) {
                this.qualifiers = parseQualifiers(rawQuery);

            }
            // this is the rest of the purl that needs to be parsed
            String remainder = uri.getRawPath();
            // trim trailing '/'
            int end = remainder.length() - 1;
            while (end > 0 && '/' == remainder.charAt(end)) {
                end--;
            }
            remainder = remainder.substring(0, end + 1);
            // there is exactly one leading '/' at this point
            start = 1;
            // type
            int index = remainder.indexOf('/', start);
            if (index <= start) {
                throw new MalformedPackageURLException("Invalid purl: does not contain both a type and name");
            }
            this.type = toLowerCase(validateType(remainder.substring(start, index)));

            start = index + 1;

            // version is optional - check for existence
            index = remainder.lastIndexOf('@');
            if (index >= start) {
                this.version = validateVersion(this.type, percentDecode(remainder.substring(index + 1)));
                remainder = remainder.substring(0, index);
            }

            // The 'remainder' should now consist of an optional namespace and the name
            index = remainder.lastIndexOf('/');
            if (index <= start) {
                this.name = validateName(percentDecode(remainder.substring(start)));
            } else {
                this.name = validateName(percentDecode(remainder.substring(index + 1)));
                remainder = remainder.substring(0, index);
                this.namespace = validateNamespace(parsePath(remainder.substring(start), false));
            }
            verifyTypeConstraints(this.type, this.namespace);
        } catch (URISyntaxException e) {
            throw new MalformedPackageURLException("Invalid purl: " + e.getMessage(), e);
        }
    }

    /**
     * Some purl types may have specific constraints. This method attempts to verify them.
     * @param type the purl type
     * @param namespace the purl namespace
     * @throws MalformedPackageURLException if constraints are not met
     */
    private void verifyTypeConstraints(String type, @Nullable String namespace) throws MalformedPackageURLException {
        if (StandardTypes.MAVEN.equals(type)) {
            if (isEmpty(namespace)) {
                throw new MalformedPackageURLException("The PackageURL specified is invalid. Maven requires both a namespace and name.");
            }
        }
    }

    private Map<String, String> parseQualifiers(final Map<String, String> qualifiers) throws MalformedPackageURLException {
        if (qualifiers == null || qualifiers.isEmpty()) {
            return null;
        }

        try {
            final TreeMap<String, String> results = qualifiers.entrySet().stream()
                    .filter(entry -> entry.getValue() != null && !entry.getValue().isEmpty())
                    .collect(TreeMap::new,
                            (map, value) -> map.put(toLowerCase(value.getKey()), value.getValue()),
                            TreeMap::putAll);
            return validateQualifiers(results);
        } catch (ValidationException ex) {
            throw new MalformedPackageURLException(ex.getMessage());
        }
    }

    @SuppressWarnings("StringSplitter")//reason: surprising behavior is okay in this case
    private @Nullable Map<String, String> parseQualifiers(final String encodedString) throws MalformedPackageURLException {
        try {
            final TreeMap<String, String> results = Arrays.stream(encodedString.split("&"))
                    .collect(TreeMap::new,
                            (map, value) -> {
                                final String[] entry = value.split("=", 2);
                                if (entry.length == 2 && !entry[1].isEmpty()) {
                                    String key = toLowerCase(entry[0]);
                                    if (map.put(key, percentDecode(entry[1])) != null) {
                                        throw new ValidationException("Duplicate package qualifier encountered. More then one value was specified for " + key);
                                    }
                                }
                            },
                            TreeMap::putAll);
            return validateQualifiers(results);
        } catch (ValidationException e) {
            throw new MalformedPackageURLException(e);
        }
    }

<<<<<<< HEAD
    @SuppressWarnings("StringSplitter")//reason: surprising behavior is okay in this case
    private String[] parsePath(final @Nullable String value, final boolean isSubpath) {
        if (isEmpty(value)) {
            return new String[0];
        }
        return PATH_SPLITTER.splitAsStream(value)
=======
    private String[] parsePath(final String path, final boolean isSubpath) {
        return Arrays.stream(path.split("/"))
>>>>>>> b46f95c4
                .filter(segment -> !segment.isEmpty() && !(isSubpath && (".".equals(segment) || "..".equals(segment))))
                .map(this::percentDecode)
                .toArray(String[]::new);
    }

    private String encodePath(final String path) {
        return Arrays.stream(path.split("/")).map(this::percentEncode).collect(Collectors.joining("/"));
    }

    /**
     * Evaluates if the specified Package URL has the same values up to, but excluding
     * the qualifier (querystring). This includes equivalence of: scheme, type, namespace,
     * name, and version, but excludes qualifier and subpath from evaluation.
     * @deprecated
     * This method is no longer recommended and will be removed from a future release.
     * <p> Use {@link PackageURL#isCoordinatesEquals} instead.</p>
     *
     * @param purl the Package URL to evaluate
     * @return true if equivalence passes, false if not
     * @since 1.2.0
     */
    //@Deprecated(since = "1.4.0", forRemoval = true)
    @Deprecated
    public boolean isBaseEquals(final PackageURL purl) {
        return isCoordinatesEquals(purl);
    }

    /**
     * Evaluates if the specified Package URL has the same values up to, but excluding
     * the qualifier (querystring). This includes equivalence of: scheme, type, namespace,
     * name, and version, but excludes qualifier and subpath from evaluation.
     *
     * @param purl the Package URL to evaluate, not {@code null}
     * @return true if equivalence passes, false if not
     * @since 1.4.0
     */
    public boolean isCoordinatesEquals(final PackageURL purl) {
<<<<<<< HEAD
        return type.equals(purl.type) &&
=======
        return Objects.equals(type, purl.type) &&
>>>>>>> b46f95c4
                Objects.equals(namespace, purl.namespace) &&
                name.equals(purl.name) &&
                Objects.equals(version, purl.version);
    }

    /**
     * Returns only the canonicalized coordinates of the Package URL which includes the type, namespace, name,
     * and version, and which omits the qualifier and subpath.
     * @return A canonicalized PackageURL String excluding the qualifier and subpath.
     * @since 1.4.0
     */
    public String getCoordinates() {
        return canonicalize(true);
    }

    /**
     * Evaluates if the specified Package URL has the same canonical value. This method
     * canonicalizes the Package URLs being evaluated and performs an equivalence on the
     * canonical values. Canonical equivalence is especially useful for qualifiers, which
     * can be in any order, but have a predictable order in canonicalized form.
     *
     * @param purl the Package URL to evaluate, not {@code null}
     * @return true if equivalence passes, false if not
     * @since 1.2.0
     */
    public boolean isCanonicalEquals(final PackageURL purl) {
        return (this.canonicalize().equals(purl.canonicalize()));
    }

    private static boolean isEmpty(@Nullable String value) {
        return value == null || value.isEmpty();
    }

    @Override
    public boolean equals(@Nullable Object o) {
        if (this == o) return true;
        if (o == null || getClass() != o.getClass()) return false;
        final PackageURL other = (PackageURL) o;
<<<<<<< HEAD
        return type.equals(other.type) &&
=======
        return Objects.equals(type, other.type) &&
>>>>>>> b46f95c4
                Objects.equals(namespace, other.namespace) &&
                name.equals(other.name) &&
                Objects.equals(version, other.version) &&
                Objects.equals(qualifiers, other.qualifiers) &&
                Objects.equals(subpath, other.subpath);
    }

    @Override
    public int hashCode() {
        return Objects.hash(type, namespace, name, version, qualifiers, subpath);
    }

    /**
     * Convenience constants that defines common Package-URL 'type's.
     *
     * @since 1.0.0
     */
    public static final class StandardTypes {
        public static final String ALPM = "alpm";
        public static final String APK = "apk";
        public static final String BITBUCKET = "bitbucket";
        public static final String BITNAMI = "bitnami";
        public static final String CARGO = "cargo";
        public static final String COCOAPODS = "cocoapods";
        public static final String COMPOSER = "composer";
        public static final String CONAN = "conan";
        public static final String CONDA = "conda";
        public static final String CPAN = "cpan";
        public static final String CRAN = "cran";
        public static final String DEB = "deb";
        public static final String DOCKER = "docker";
        public static final String GEM = "gem";
        public static final String GENERIC = "generic";
        public static final String GITHUB = "github";
        public static final String GOLANG = "golang";
        public static final String HACKAGE = "hackage";
        public static final String HEX = "hex";
        public static final String HUGGINGFACE = "huggingface";
        public static final String LUAROCKS = "luarocks";
        public static final String MAVEN = "maven";
        public static final String MLFLOW = "mlflow";
        public static final String NIX = "nix";
        public static final String NPM = "npm";
        public static final String NUGET = "nuget";
        public static final String OCI = "oci";
        public static final String PUB = "pub";
        public static final String PYPI = "pypi";
        public static final String QPKG = "qpkg";
        public static final String RPM = "rpm";
        public static final String SWID = "swid";
        public static final String SWIFT = "swift";
        @Deprecated
        public static final String DEBIAN = "deb";
        @Deprecated
        public static final String NIXPKGS = "nix";

        private StandardTypes() {

        }
    }

}<|MERGE_RESOLUTION|>--- conflicted
+++ resolved
@@ -55,11 +55,6 @@
 public final class PackageURL implements Serializable {
 
     private static final long serialVersionUID = 3243226021636427586L;
-<<<<<<< HEAD
-    private static final Pattern PATH_SPLITTER = Pattern.compile("/");
-    private static final String SCHEME = "pkg";
-=======
->>>>>>> b46f95c4
 
     /**
      * Constructs a new PackageURL object by parsing the specified string.
@@ -102,26 +97,13 @@
     public PackageURL(final String type, final @Nullable String namespace, final String name, final @Nullable String version,
                       final @Nullable TreeMap<String, String> qualifiers, final @Nullable String subpath)
             throws MalformedPackageURLException {
-<<<<<<< HEAD
-
-        this.type = validateType(requireNonNull(type, "type"));
+        this.type = toLowerCase(validateType(requireNonNull(type, "type")));
         this.namespace = validateNamespace(namespace);
         this.name = validateName(requireNonNull(name, "name"));
-        this.version = validateVersion(version);
-        this.qualifiers = validateQualifiers(qualifiers);
-        this.subpath = validateSubPath(subpath);
-        verifyTypeConstraints(this.type, this.namespace);
-    }
-
-    /**
-=======
-        this.type = toLowerCase(validateType(type));
-        this.namespace = validateNamespace(namespace);
-        this.name = validateName(name);
         this.version = validateVersion(type, version);
         this.qualifiers = parseQualifiers(qualifiers);
         this.subpath = validateSubpath(subpath);
-        verifyTypeConstraints(this.type, this.namespace, this.name);
+        verifyTypeConstraints(this.type, this.namespace);
     }
 
     /**
@@ -134,10 +116,11 @@
      * @param qualifiers an array of key/value pair qualifiers
      * @param subpath the subpath string
      * @throws MalformedPackageURLException if parsing fails
+     * @throws NullPointerException if {@code type} or {@code name} are {@code null}
      * @since 1.6.0
      */
-    public PackageURL(final String type, final String namespace, final String name, final String version,
-                      final Map<String, String> qualifiers, final String subpath)
+    public PackageURL(final String type, final @Nullable String namespace, final String name, final @Nullable String version,
+                      final @Nullable Map<String, String> qualifiers, final @Nullable String subpath)
             throws MalformedPackageURLException {
         this(type, namespace, name, version, (qualifiers != null) ? new TreeMap<>(qualifiers) : null, subpath);
     }
@@ -153,7 +136,6 @@
     private static final String SCHEME_PART = SCHEME + ':';
 
     /**
->>>>>>> b46f95c4
      * The package "type" or package "protocol" such as maven, npm, nuget, gem, pypi, etc.
      * Required.
      */
@@ -266,13 +248,8 @@
      * @return qualifiers
      * @since 1.0.0
      */
-<<<<<<< HEAD
     public @Nullable Map<String, String> getQualifiers() {
-        return (qualifiers != null)? Collections.unmodifiableMap(qualifiers) : null;
-=======
-    public Map<String, String> getQualifiers() {
         return (qualifiers != null) ? Collections.unmodifiableMap(qualifiers) : null;
->>>>>>> b46f95c4
     }
 
     /**
@@ -285,17 +262,10 @@
         return subpath;
     }
 
-<<<<<<< HEAD
-    private void validateScheme(final String value) throws MalformedPackageURLException {
-        if (!SCHEME.equals(value)) {
-            throw new MalformedPackageURLException("The PackageURL scheme is invalid");
-        }
-=======
      private void validateScheme(final String value) throws MalformedPackageURLException {
             if (!SCHEME.equals(value)) {
                 throw new MalformedPackageURLException("The PackageURL scheme '" + value + "' is invalid. It should be '" + SCHEME + "'");
             }
->>>>>>> b46f95c4
     }
 
     private static String validateType(final String value) throws MalformedPackageURLException {
@@ -342,12 +312,7 @@
             return null;
         }
         final String tempNamespace = validatePath(values, false);
-<<<<<<< HEAD
-
-        String retVal = null;
-=======
-        String retVal;
->>>>>>> b46f95c4
+        final String retVal;
         switch (type) {
             case StandardTypes.APK:
             case StandardTypes.BITBUCKET:
@@ -359,11 +324,6 @@
             case StandardTypes.LUAROCKS:
             case StandardTypes.QPKG:
             case StandardTypes.RPM:
-<<<<<<< HEAD
-                if (tempNamespace != null) {
-                    retVal = tempNamespace.toLowerCase();
-                }
-=======
                 retVal = tempNamespace != null ? toLowerCase(tempNamespace) : null;
                 break;
             case StandardTypes.MLFLOW:
@@ -372,7 +332,6 @@
                     throw new MalformedPackageURLException("The PackageURL specified contains a namespace which is not allowed for type: " + type);
                 }
                 retVal = null;
->>>>>>> b46f95c4
                 break;
             default:
                 retVal = tempNamespace;
@@ -412,14 +371,7 @@
         return temp;
     }
 
-<<<<<<< HEAD
-    private @Nullable String validateVersion(final @Nullable String value) {
-        return isEmpty(value) ? null : value;
-    }
-
-    private @Nullable Map<String, String> validateQualifiers(final @Nullable Map<String, String> values) throws MalformedPackageURLException {
-=======
-    private String validateVersion(final String type, final String value) {
+    private @Nullable String validateVersion(final String type, final @Nullable String value) {
         if (value == null) {
             return null;
         }
@@ -434,8 +386,7 @@
         }
     }
 
-    private Map<String, String> validateQualifiers(final Map<String, String> values) throws MalformedPackageURLException {
->>>>>>> b46f95c4
+    private @Nullable Map<String, String> validateQualifiers(final @Nullable Map<String, String> values) throws MalformedPackageURLException {
         if (values == null || values.isEmpty()) {
             return null;
         }
@@ -448,15 +399,12 @@
         return values;
     }
 
-<<<<<<< HEAD
     private static void validateKey(final @Nullable String value) throws MalformedPackageURLException {
         if (isEmpty(value)) {
-            throw new MalformedPackageURLException("The specified PackageURL contains an empty or null qualifier key");
-        }
-        if ((value.charAt(0) >= '0' && value.charAt(0) <= '9')
-                || !value.chars().allMatch(c -> (c >= 'a' && c <= 'z') || (c >= '0' && c <= '9') || c == '.' || c == '-' || c == '_')) {
-            throw new MalformedPackageURLException("The specified PackageURL contains an invalid qualifier key: " + value);
-        }
+            throw new MalformedPackageURLException("Qualifier key is invalid: " + value);
+        }
+
+        validateChars(value, PackageURL::isValidCharForKey, "qualifier key");
     }
 
     private static void validateValue(final String key, final @Nullable String value) throws MalformedPackageURLException {
@@ -465,20 +413,8 @@
         }
     }
 
-    private @Nullable String validateSubPath(final @Nullable String value) throws MalformedPackageURLException {
+    private @Nullable String validateSubpath(final @Nullable String value) throws MalformedPackageURLException {
         if (isEmpty(value)) {
-=======
-    private void validateKey(final String value) throws MalformedPackageURLException {
-        if (value == null || value.isEmpty()) {
-            throw new MalformedPackageURLException("Qualifier key is invalid: " + value);
-        }
-
-        validateChars(value, PackageURL::isValidCharForKey, "qualifier key");
-    }
-
-    private String validateSubpath(final String value) throws MalformedPackageURLException {
-        if (value == null || value.isEmpty()) {
->>>>>>> b46f95c4
             return null;
         }
         return validatePath(value.split("/"), true);
@@ -533,15 +469,7 @@
      */
     private String canonicalize(boolean coordinatesOnly) {
         final StringBuilder purl = new StringBuilder();
-<<<<<<< HEAD
-        purl.append(SCHEME).append(":").append(type).append("/");
-=======
-        purl.append(SCHEME_PART);
-        if (type != null) {
-            purl.append(type);
-        }
-        purl.append("/");
->>>>>>> b46f95c4
+        purl.append(SCHEME_PART).append(type).append("/");
         if (namespace != null) {
             purl.append(encodePath(namespace));
             purl.append("/");
@@ -551,17 +479,10 @@
             purl.append("@").append(percentEncode(version));
         }
         if (! coordinatesOnly) {
-<<<<<<< HEAD
             if (qualifiers != null) {
                 purl.append("?");
                 qualifiers.forEach((key, value) -> {
-                    purl.append(key.toLowerCase());
-=======
-            if (qualifiers != null && !qualifiers.isEmpty()) {
-                purl.append("?");
-                qualifiers.entrySet().stream().forEachOrdered(entry -> {
-                    purl.append(toLowerCase(entry.getKey()));
->>>>>>> b46f95c4
+                    purl.append(toLowerCase(key));
                     purl.append("=");
                     purl.append(percentEncode(value));
                     purl.append("&");
@@ -582,17 +503,8 @@
      * @return an encoded String
      */
     private String percentEncode(final String input) {
-<<<<<<< HEAD
         if (input.isEmpty()) {
             return input;
-=======
-        return uriEncode(input, StandardCharsets.UTF_8);
-    }
-
-    private static String uriEncode(String source, Charset charset) {
-        if (source == null || source.isEmpty()) {
-            return source;
->>>>>>> b46f95c4
         }
 
         StringBuilder builder = new StringBuilder();
@@ -716,13 +628,8 @@
      * @throws MalformedPackageURLException if an exception occurs when parsing
      */
     private void parse(final String purl) throws MalformedPackageURLException {
-<<<<<<< HEAD
         if (purl.isEmpty()) {
-            throw new MalformedPackageURLException("Invalid purl: Contains an empty or null value");
-=======
-        if (purl == null || purl.trim().isEmpty()) {
             throw new MalformedPackageURLException("Invalid purl: Is empty or null");
->>>>>>> b46f95c4
         }
 
         try {
@@ -730,12 +637,8 @@
                 throw new MalformedPackageURLException("Invalid purl: " + purl + ". It does not start with '" + SCHEME_PART + "'");
             }
 
-<<<<<<< HEAD
-            validateScheme(uri.getScheme());
-=======
             final int length = purl.length();
             int start = SCHEME_PART.length();
->>>>>>> b46f95c4
 
             while (start < length && '/' == purl.charAt(start)) {
                 start++;
@@ -796,7 +699,7 @@
                 remainder = remainder.substring(0, index);
                 this.namespace = validateNamespace(parsePath(remainder.substring(start), false));
             }
-            verifyTypeConstraints(this.type, this.namespace);
+            verifyTypeConstraints(this.type, this.namespace, this.name);
         } catch (URISyntaxException e) {
             throw new MalformedPackageURLException("Invalid purl: " + e.getMessage(), e);
         }
@@ -808,22 +711,22 @@
      * @param namespace the purl namespace
      * @throws MalformedPackageURLException if constraints are not met
      */
-    private void verifyTypeConstraints(String type, @Nullable String namespace) throws MalformedPackageURLException {
+    private void verifyTypeConstraints(String type, @Nullable String namespace, @Nullable String name) throws MalformedPackageURLException {
         if (StandardTypes.MAVEN.equals(type)) {
-            if (isEmpty(namespace)) {
+            if (isEmpty(namespace) || isEmpty(name)) {
                 throw new MalformedPackageURLException("The PackageURL specified is invalid. Maven requires both a namespace and name.");
             }
         }
     }
 
-    private Map<String, String> parseQualifiers(final Map<String, String> qualifiers) throws MalformedPackageURLException {
+    private @Nullable Map<String, String> parseQualifiers(final @Nullable Map<String, String> qualifiers) throws MalformedPackageURLException {
         if (qualifiers == null || qualifiers.isEmpty()) {
             return null;
         }
 
         try {
             final TreeMap<String, String> results = qualifiers.entrySet().stream()
-                    .filter(entry -> entry.getValue() != null && !entry.getValue().isEmpty())
+                    .filter(entry -> isEmpty(entry.getValue()))
                     .collect(TreeMap::new,
                             (map, value) -> map.put(toLowerCase(value.getKey()), value.getValue()),
                             TreeMap::putAll);
@@ -854,17 +757,8 @@
         }
     }
 
-<<<<<<< HEAD
-    @SuppressWarnings("StringSplitter")//reason: surprising behavior is okay in this case
-    private String[] parsePath(final @Nullable String value, final boolean isSubpath) {
-        if (isEmpty(value)) {
-            return new String[0];
-        }
-        return PATH_SPLITTER.splitAsStream(value)
-=======
     private String[] parsePath(final String path, final boolean isSubpath) {
         return Arrays.stream(path.split("/"))
->>>>>>> b46f95c4
                 .filter(segment -> !segment.isEmpty() && !(isSubpath && (".".equals(segment) || "..".equals(segment))))
                 .map(this::percentDecode)
                 .toArray(String[]::new);
@@ -902,11 +796,7 @@
      * @since 1.4.0
      */
     public boolean isCoordinatesEquals(final PackageURL purl) {
-<<<<<<< HEAD
         return type.equals(purl.type) &&
-=======
-        return Objects.equals(type, purl.type) &&
->>>>>>> b46f95c4
                 Objects.equals(namespace, purl.namespace) &&
                 name.equals(purl.name) &&
                 Objects.equals(version, purl.version);
@@ -945,11 +835,7 @@
         if (this == o) return true;
         if (o == null || getClass() != o.getClass()) return false;
         final PackageURL other = (PackageURL) o;
-<<<<<<< HEAD
         return type.equals(other.type) &&
-=======
-        return Objects.equals(type, other.type) &&
->>>>>>> b46f95c4
                 Objects.equals(namespace, other.namespace) &&
                 name.equals(other.name) &&
                 Objects.equals(version, other.version) &&
