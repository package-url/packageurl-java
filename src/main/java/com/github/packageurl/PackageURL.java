--- conflicted
+++ resolved
@@ -28,12 +28,7 @@
 import java.net.MalformedURLException;
 import java.net.URI;
 import java.net.URISyntaxException;
-<<<<<<< HEAD
 import java.net.URL;
-import java.nio.ByteBuffer;
-import java.nio.charset.StandardCharsets;
-=======
->>>>>>> 1aafeae4
 import java.util.Arrays;
 import java.util.Collections;
 import java.util.Map;
@@ -89,7 +84,7 @@
      * The name of the package.
      * Required.
      */
-    private final String name;
+    private String name;
 
     /**
      * The version of the package.
@@ -197,7 +192,7 @@
                 remainder = remainder.substring(0, index);
                 this.namespace = validateNamespace(this.type, parsePath(remainder.substring(start), false));
             }
-            verifyTypeConstraints(this.type, this.namespace, this.name);
+            verifyTypeConstraints(this.type, this.namespace, this.name, this.version, this.qualifiers);
         } catch (URISyntaxException e) {
             throw new MalformedPackageURLException("Invalid purl: " + e.getMessage(), e);
         }
@@ -574,265 +569,6 @@
         return purl.toString();
     }
 
-<<<<<<< HEAD
-    private static boolean isUnreserved(int c) {
-        return (isValidCharForKey(c) || c == '~' || c == '/' || c == ':');
-    }
-
-    private static boolean shouldEncode(int c) {
-        return !isUnreserved(c);
-    }
-
-    private static boolean isAlpha(int c) {
-        return (isLowerCase(c) || isUpperCase(c));
-    }
-
-    private static boolean isDigit(int c) {
-        return (c >= '0' && c <= '9');
-    }
-
-    private static boolean isAlphaNumeric(int c) {
-        return (isDigit(c) || isAlpha(c));
-    }
-
-    private static boolean isUpperCase(int c) {
-        return (c >= 'A' && c <= 'Z');
-    }
-
-    private static int indexOfFirstUpperCaseChar(String s) {
-        int length = s.length();
-
-        for (int i = 0; i < length; i++) {
-            if (isUpperCase(s.charAt(i))) {
-                return i;
-            }
-        }
-
-        return -1;
-    }
-
-    private static boolean isLowerCase(int c) {
-        return (c >= 'a' && c <= 'z');
-    }
-
-    private static int toLowerCase(int c) {
-        return isUpperCase(c) ? (c ^ 0x20) : c;
-    }
-
-    private static String toLowerCase(String s) {
-        int pos = indexOfFirstUpperCaseChar(s);
-
-        if (pos == -1) {
-            return s;
-        }
-
-        char[] chars = s.toCharArray();
-        int length = chars.length;
-
-        for (int i = pos; i < length; i++) {
-            chars[i] = (char) toLowerCase(chars[i]);
-        }
-
-        return new String(chars);
-    }
-
-    private static int indexOfFirstPercentChar(final byte[] bytes) {
-        return IntStream.range(0, bytes.length)
-                .filter(i -> isPercent(bytes[i]))
-                .findFirst()
-                .orElse(-1);
-    }
-
-    private static byte percentDecode(final byte[] bytes, final int start) {
-        if (start + 2 >= bytes.length) {
-            throw new ValidationException("Incomplete percent encoding at offset " + start + " with value '"
-                    + new String(bytes, start, bytes.length - start, StandardCharsets.UTF_8) + "'");
-        }
-
-        int pos1 = start + 1;
-        byte b1 = bytes[pos1];
-        int c1 = Character.digit(b1, 16);
-
-        if (c1 == -1) {
-            throw new ValidationException(
-                    "Invalid percent encoding char 1 at offset " + pos1 + " with value '" + ((char) b1) + "'");
-        }
-
-        int pos2 = pos1 + 1;
-        byte b2 = bytes[pos2];
-        int c2 = Character.digit(bytes[pos2], 16);
-
-        if (c2 == -1) {
-            throw new ValidationException(
-                    "Invalid percent encoding char 2 at offset " + pos2 + " with value '" + ((char) b2) + "'");
-        }
-
-        return ((byte) ((c1 << 4) + c2));
-    }
-
-    static String percentDecode(final String source) {
-        if (source.isEmpty()) {
-            return source;
-        }
-
-        byte[] bytes = source.getBytes(StandardCharsets.UTF_8);
-        int i = indexOfFirstPercentChar(bytes);
-
-        if (i == -1) {
-            return source;
-        }
-
-        ByteBuffer buffer = ByteBuffer.wrap(bytes);
-        buffer.position(i);
-        int length = buffer.capacity();
-
-        while (i < length) {
-            byte b = bytes[i];
-
-            if (isPercent(b)) {
-                buffer.put(percentDecode(bytes, i));
-                i += 2;
-            } else {
-                buffer.put(b);
-            }
-
-            i++;
-        }
-
-        return new String(buffer.array(), 0, buffer.position(), StandardCharsets.UTF_8);
-    }
-
-    /**
-     * URI decodes the given string.
-     *
-     * @param source the encoded string
-     * @return the decoded string
-     * @since 1.4.2
-     * @deprecated this method was made public in error in version 1.4.2 and will be removed without a replacement
-     */
-    @Deprecated
-    public @Nullable String uriDecode(final @Nullable String source) {
-        return source != null ? percentDecode(source) : null;
-    }
-
-    private static boolean isPercent(int c) {
-        return (c == PERCENT_CHAR);
-    }
-
-    static String percentEncode(final String source) {
-        if (source.isEmpty()) {
-            return source;
-        }
-
-        byte[] bytes = source.getBytes(StandardCharsets.UTF_8);
-        int length = bytes.length;
-        ByteBuffer buffer = ByteBuffer.allocate(length * 3);
-        boolean changed = false;
-
-        for (byte b : bytes) {
-            if (shouldEncode(b)) {
-                changed = true;
-                byte b1 = (byte) Character.toUpperCase(Character.forDigit((b >> 4) & 0xF, 16));
-                byte b2 = (byte) Character.toUpperCase(Character.forDigit(b & 0xF, 16));
-                buffer.put((byte) PERCENT_CHAR);
-                buffer.put(b1);
-                buffer.put(b2);
-            } else {
-                buffer.put(b);
-            }
-        }
-
-        return changed ? new String(buffer.array(), 0, buffer.position(), StandardCharsets.UTF_8) : source;
-    }
-
-    /**
-     * Given a specified PackageURL, this method will parse the purl and populate this classes
-     * instance fields so that the corresponding getters may be called to retrieve the individual
-     * pieces of the purl.
-     *
-     * @param purl the purl string to parse
-     * @throws MalformedPackageURLException if an exception occurs when parsing
-     */
-    private void parse(final String purl) throws MalformedPackageURLException {
-        if (purl.isEmpty()) {
-            throw new MalformedPackageURLException("Invalid purl: Is empty or null");
-        }
-
-        try {
-            if (!purl.startsWith(SCHEME_PART)) {
-                throw new MalformedPackageURLException(
-                        "Invalid purl: " + purl + ". It does not start with '" + SCHEME_PART + "'");
-            }
-
-            final int length = purl.length();
-            int start = SCHEME_PART.length();
-
-            while (start < length && '/' == purl.charAt(start)) {
-                start++;
-            }
-
-            final URI uri = new URI(String.join("/", SCHEME_PART, purl.substring(start)));
-
-            validateScheme(uri.getScheme());
-
-            // Check to ensure that none of these parts are parsed. If so, it's an invalid purl.
-            if (uri.getRawAuthority() != null) {
-                throw new MalformedPackageURLException("Invalid purl: A purl must NOT contain a URL Authority ");
-            }
-
-            // subpath is optional - check for existence
-            final String rawFragment = uri.getRawFragment();
-            if (rawFragment != null && !rawFragment.isEmpty()) {
-                this.subpath = validatePath(parsePath(rawFragment, true), true);
-            }
-            // qualifiers are optional - check for existence
-            final String rawQuery = uri.getRawQuery();
-            if (rawQuery != null && !rawQuery.isEmpty()) {
-                this.qualifiers = parseQualifiers(rawQuery);
-            }
-            // this is the rest of the purl that needs to be parsed
-            String remainder = uri.getRawPath();
-            // trim trailing '/'
-            int end = remainder.length() - 1;
-            while (end > 0 && '/' == remainder.charAt(end)) {
-                end--;
-            }
-            remainder = remainder.substring(0, end + 1);
-            // there is exactly one leading '/' at this point
-            start = 1;
-            // type
-            int index = remainder.indexOf('/', start);
-            if (index <= start) {
-                throw new MalformedPackageURLException("Invalid purl: does not contain both a type and name");
-            }
-            this.type = toLowerCase(validateType(remainder.substring(start, index)));
-
-            start = index + 1;
-
-            // version is optional - check for existence
-            index = remainder.lastIndexOf('@');
-            if (index >= start) {
-                this.version = validateVersion(this.type, percentDecode(remainder.substring(index + 1)));
-                remainder = remainder.substring(0, index);
-            }
-
-            // The 'remainder' should now consist of an optional namespace and the name
-            index = remainder.lastIndexOf('/');
-            if (index <= start) {
-                this.name = validateName(this.type, percentDecode(remainder.substring(start)));
-            } else {
-                this.name = validateName(this.type, percentDecode(remainder.substring(index + 1)));
-                remainder = remainder.substring(0, index);
-                this.namespace = validateNamespace(this.type, parsePath(remainder.substring(start), false));
-            }
-            verifyTypeConstraints(this.type, this.namespace, this.name, this.version, this.qualifiers);
-        } catch (URISyntaxException e) {
-            throw new MalformedPackageURLException("Invalid purl: " + e.getMessage(), e);
-        }
-    }
-
-=======
->>>>>>> 1aafeae4
     /**
      * Some purl types may have specific constraints. This method attempts to verify them.
      * @param type the purl type
@@ -954,17 +690,10 @@
         }
     }
 
-<<<<<<< HEAD
-    private static String[] parsePath(final String value, final boolean isSubpath) {
-        return Arrays.stream(value.split("/"))
-                .filter(segment -> shouldKeepSegment(segment, isSubpath))
-                .map(PackageURL::percentDecode)
-=======
     private static String[] parsePath(final String path, final boolean isSubpath) {
         return Arrays.stream(path.split("/"))
                 .filter(segment -> !segment.isEmpty() && !(isSubpath && (".".equals(segment) || "..".equals(segment))))
                 .map(StringUtil::percentDecode)
->>>>>>> 1aafeae4
                 .toArray(String[]::new);
     }
 
