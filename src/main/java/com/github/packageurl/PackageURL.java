/*
 * MIT License
 *
 * Permission is hereby granted, free of charge, to any person obtaining a copy
 * of this software and associated documentation files (the "Software"), to deal
 * in the Software without restriction, including without limitation the rights
 * to use, copy, modify, merge, publish, distribute, sublicense, and/or sell
 * copies of the Software, and to permit persons to whom the Software is
 * furnished to do so, subject to the following conditions:
 *
 * The above copyright notice and this permission notice shall be included in all
 * copies or substantial portions of the Software.
 *
 * THE SOFTWARE IS PROVIDED "AS IS", WITHOUT WARRANTY OF ANY KIND, EXPRESS OR
 * IMPLIED, INCLUDING BUT NOT LIMITED TO THE WARRANTIES OF MERCHANTABILITY,
 * FITNESS FOR A PARTICULAR PURPOSE AND NONINFRINGEMENT. IN NO EVENT SHALL THE
 * AUTHORS OR COPYRIGHT HOLDERS BE LIABLE FOR ANY CLAIM, DAMAGES OR OTHER
 * LIABILITY, WHETHER IN AN ACTION OF CONTRACT, TORT OR OTHERWISE, ARISING FROM,
 * OUT OF OR IN CONNECTION WITH THE SOFTWARE OR THE USE OR OTHER DEALINGS IN THE
 * SOFTWARE.
 */
package com.github.packageurl;

import static java.util.Objects.requireNonNull;

import com.github.packageurl.internal.StringUtil;
import java.io.Serializable;
import java.net.URI;
import java.net.URISyntaxException;
import java.util.Arrays;
import java.util.BitSet;
import java.util.Collections;
import java.util.Map;
import java.util.Objects;
import java.util.Set;
import java.util.TreeMap;
import java.util.function.IntPredicate;
import java.util.stream.Collectors;
import org.jspecify.annotations.Nullable;

/**
 * <p>Package-URL (aka purl) is a "mostly universal" URL to describe a package. A purl is a URL composed of seven components:</p>
 * <pre>
 * scheme:type/namespace/name@version?qualifiers#subpath
 * </pre>
 * <p>
 * Components are separated by a specific character for unambiguous parsing.
 * A purl must NOT contain a URL Authority, i.e., there is no support for username,
 * password, host and port components. A namespace segment may sometimes look
 * like a host, but its interpretation is specific to a type.
 * </p>
 * <p>SPEC: <a href="https://github.com/package-url/purl-spec">https://github.com/package-url/purl-spec</a></p>
 *
 * @author Steve Springett
 * @since 1.0.0
 */
public final class PackageURL implements Serializable {
    private static final long serialVersionUID = 3243226021636427586L;

<<<<<<< HEAD
    private static final char PERCENT_CHAR = '%';

    private static final int NBITS = 128;

    private static final BitSet DIGIT = new BitSet(NBITS);

    static {
        IntStream.rangeClosed('0', '9').forEach(DIGIT::set);
    }

    private static final BitSet LOWER = new BitSet(NBITS);

    static {
        IntStream.rangeClosed('a', 'z').forEach(LOWER::set);
    }

    private static final BitSet UPPER = new BitSet(NBITS);

    static {
        IntStream.rangeClosed('A', 'Z').forEach(UPPER::set);
    }

    private static final BitSet ALPHA = new BitSet(NBITS);

    static {
        ALPHA.or(LOWER);
        ALPHA.or(UPPER);
    }

    private static final BitSet ALPHA_DIGIT = new BitSet(NBITS);

    static {
        ALPHA_DIGIT.or(ALPHA);
        ALPHA_DIGIT.or(DIGIT);
    }

    private static final BitSet UNRESERVED = new BitSet(NBITS);

    static {
        UNRESERVED.or(ALPHA_DIGIT);
        UNRESERVED.set('-');
        UNRESERVED.set('.');
        UNRESERVED.set('_');
        UNRESERVED.set('~');
    }

    private static final BitSet GEN_DELIMS = new BitSet(NBITS);

    static {
        GEN_DELIMS.set(':');
        GEN_DELIMS.set('/');
        GEN_DELIMS.set('?');
        GEN_DELIMS.set('#');
        GEN_DELIMS.set('[');
        GEN_DELIMS.set(']');
        GEN_DELIMS.set('@');
    }

    private static final BitSet SUB_DELIMS = new BitSet(NBITS);

    static {
        SUB_DELIMS.set('!');
        SUB_DELIMS.set('$');
        SUB_DELIMS.set('&');
        SUB_DELIMS.set('\'');
        SUB_DELIMS.set('(');
        SUB_DELIMS.set(')');
        SUB_DELIMS.set('*');
        SUB_DELIMS.set('+');
        SUB_DELIMS.set(',');
        SUB_DELIMS.set(';');
        SUB_DELIMS.set('=');
    }

    private static final BitSet PCHAR = new BitSet(NBITS);

    static {
        PCHAR.or(UNRESERVED);
        PCHAR.or(SUB_DELIMS);
        PCHAR.set(':');
        PCHAR.clear('&'); // XXX: Why?
    }

    private static final BitSet QUERY = new BitSet(NBITS);

    static {
        QUERY.or(GEN_DELIMS);
        QUERY.or(PCHAR);
        QUERY.set('/');
        QUERY.set('?');
        QUERY.clear('#');
        QUERY.clear('&');
        QUERY.clear('=');
    }

    private static final BitSet FRAGMENT = new BitSet(NBITS);

    static {
        FRAGMENT.or(GEN_DELIMS);
        FRAGMENT.or(PCHAR);
        FRAGMENT.set('/');
        FRAGMENT.set('?');
        FRAGMENT.set('&');
        FRAGMENT.clear('#');
    }

=======
>>>>>>> 1aafeae4
    /**
     * The PackageURL scheme constant
     */
    public static final String SCHEME = "pkg";

    /**
     * The PackageURL scheme ({@code "pkg"}) constant followed by a colon ({@code ':'}).
     */
    private static final String SCHEME_PART = SCHEME + ':';

    /**
     * The package "type" or package "protocol" such as maven, npm, nuget, gem, pypi, etc.
     * Required.
     */
    private final String type;

    /**
     * The name prefix such as a Maven groupid, a Docker image owner, a GitHub user or organization.
     * Optional and type-specific.
     */
    private final @Nullable String namespace;

    /**
     * The name of the package.
     * Required.
     */
    private final String name;

    /**
     * The version of the package.
     * Optional.
     */
    private final @Nullable String version;

    /**
     * Extra qualifying data for a package such as an OS, architecture, a distro, etc.
     * Optional and type-specific.
     */
    private final @Nullable Map<String, String> qualifiers;

    /**
     * Extra subpath within a package, relative to the package root.
     * Optional.
     */
    private final @Nullable String subpath;

    /**
     * Constructs a new PackageURL object by parsing the specified string.
     *
     * @param purl a valid package URL string to parse
     * @throws MalformedPackageURLException if parsing fails
     * @throws NullPointerException if {@code purl} is {@code null}
     */
    public PackageURL(final String purl) throws MalformedPackageURLException {
        requireNonNull(purl, "purl");

        if (purl.isEmpty()) {
            throw new MalformedPackageURLException("Invalid purl: Is empty or null");
        }

        try {
            if (!purl.startsWith(SCHEME_PART)) {
                throw new MalformedPackageURLException(
                        "Invalid purl: " + purl + ". It does not start with '" + SCHEME_PART + "'");
            }

            final int length = purl.length();
            int start = SCHEME_PART.length();

            while (start < length && '/' == purl.charAt(start)) {
                start++;
            }

            final URI uri = new URI(String.join("/", SCHEME_PART, purl.substring(start)));

            validateScheme(uri.getScheme());

            // Check to ensure that none of these parts are parsed. If so, it's an invalid purl.
            if (uri.getRawAuthority() != null) {
                throw new MalformedPackageURLException("Invalid purl: A purl must NOT contain a URL Authority ");
            }

            // subpath is optional - check for existence
            final String rawFragment = uri.getRawFragment();
            if (rawFragment != null && !rawFragment.isEmpty()) {
                this.subpath = validatePath(parsePath(rawFragment, true), true);
            } else {
                this.subpath = null;
            }
            // qualifiers are optional - check for existence
            final String rawQuery = uri.getRawQuery();
            if (rawQuery != null && !rawQuery.isEmpty()) {
                this.qualifiers = parseQualifiers(rawQuery);
            } else {
                this.qualifiers = null;
            }
            // this is the rest of the purl that needs to be parsed
            String remainder = uri.getRawPath();
            // trim trailing '/'
            int end = remainder.length() - 1;
            while (end > 0 && '/' == remainder.charAt(end)) {
                end--;
            }
            remainder = remainder.substring(0, end + 1);
            // there is exactly one leading '/' at this point
            start = 1;
            // type
            int index = remainder.indexOf('/', start);
            if (index <= start) {
                throw new MalformedPackageURLException("Invalid purl: does not contain both a type and name");
            }
            this.type = StringUtil.toLowerCase(validateType(remainder.substring(start, index)));

            start = index + 1;

            // version is optional - check for existence
            index = remainder.lastIndexOf('@');
            if (index >= start) {
                this.version = validateVersion(this.type, StringUtil.percentDecode(remainder.substring(index + 1)));
                remainder = remainder.substring(0, index);
            } else {
                this.version = null;
            }

            // The 'remainder' should now consist of an optional namespace and the name
            index = remainder.lastIndexOf('/');
            if (index <= start) {
                this.name = validateName(this.type, StringUtil.percentDecode(remainder.substring(start)));
                this.namespace = null;
            } else {
                this.name = validateName(this.type, StringUtil.percentDecode(remainder.substring(index + 1)));
                remainder = remainder.substring(0, index);
                this.namespace = validateNamespace(this.type, parsePath(remainder.substring(start), false));
            }
            verifyTypeConstraints(this.type, this.namespace, this.name);
        } catch (URISyntaxException e) {
            throw new MalformedPackageURLException("Invalid purl: " + e.getMessage(), e);
        }
    }

    /**
     * Constructs a new PackageURL object by specifying only the required
     * parameters necessary to create a valid PackageURL.
     *
     * @param type the type of package (i.e. maven, npm, gem, etc)
     * @param name the name of the package
     * @throws MalformedPackageURLException if parsing fails
     */
    public PackageURL(final String type, final String name) throws MalformedPackageURLException {
        this(type, null, name, null, (Map<String, String>) null, null);
    }

    /**
     * Constructs a new PackageURL object.
     *
     * @param type the type of package (i.e. maven, npm, gem, etc)
     * @param namespace the name prefix (i.e., group, owner, organization)
     * @param name the name of the package
     * @param version the version of the package
     * @param qualifiers an array of key/value pair qualifiers
     * @param subpath the subpath string
     * @throws MalformedPackageURLException if parsing fails
     * @throws NullPointerException if {@code type} or {@code name} are {@code null}
     * @since 2.0.0
     */
    public PackageURL(
            final String type,
            final @Nullable String namespace,
            final String name,
            final @Nullable String version,
            final @Nullable Map<String, String> qualifiers,
            final @Nullable String subpath)
            throws MalformedPackageURLException {
        this.type = StringUtil.toLowerCase(validateType(requireNonNull(type, "type")));
        this.namespace = validateNamespace(this.type, namespace);
        this.name = validateName(this.type, requireNonNull(name, "name"));
        this.version = validateVersion(this.type, version);
        this.qualifiers = parseQualifiers(qualifiers);
        this.subpath = validateSubpath(subpath);
        verifyTypeConstraints(this.type, this.namespace, this.name);
    }

    /**
     * Converts this {@link PackageURL} to a {@link PackageURLBuilder}.
     *
     * @return the builder
     * @since 1.5.0
     * @deprecated use {@link PackageURLBuilder#aPackageURL(PackageURL)} or {@link PackageURLBuilder#aPackageURL(String)}
     */
    @Deprecated
    public PackageURLBuilder toBuilder() {
        return PackageURLBuilder.aPackageURL(this);
    }

    /**
     * Returns the package url scheme.
     *
     * @return the scheme
     */
    public String getScheme() {
        return SCHEME;
    }

    /**
     * Returns the package "type" or package "protocol" such as maven, npm, nuget, gem, pypi, etc.
     *
     * @return the type
     */
    public String getType() {
        return type;
    }

    /**
     * Returns the name prefix such as a Maven groupId, a Docker image owner, a GitHub user or organization.
     *
     * @return the namespace
     */
    public @Nullable String getNamespace() {
        return namespace;
    }

    /**
     * Returns the name of the package.
     *
     * @return the name of the package
     */
    public String getName() {
        return name;
    }

    /**
     * Returns the version of the package.
     *
     * @return the version of the package
     */
    public @Nullable String getVersion() {
        return version;
    }

    /**
     * Returns extra qualifying data for a package such as an OS, architecture, a distro, etc.
     * This method returns an UnmodifiableMap.
     *
     * @return all the qualifiers, or an empty map if none are set
     */
    public Map<String, String> getQualifiers() {
        return qualifiers != null ? Collections.unmodifiableMap(qualifiers) : Collections.emptyMap();
    }

    /**
     * Returns extra subpath within a package, relative to the package root.
     *
     * @return the subpath
     */
    public @Nullable String getSubpath() {
        return subpath;
    }

    private static void validateScheme(final String value) throws MalformedPackageURLException {
        if (!SCHEME.equals(value)) {
            throw new MalformedPackageURLException(
                    "The PackageURL scheme '" + value + "' is invalid. It should be '" + SCHEME + "'");
        }
    }

    private static String validateType(final String value) throws MalformedPackageURLException {
        if (value.isEmpty()) {
            throw new MalformedPackageURLException("The PackageURL type cannot be empty");
        }

        validateChars(value, StringUtil::isValidCharForType, "type");

        return value;
    }

    private static void validateChars(String value, IntPredicate predicate, String component)
            throws MalformedPackageURLException {
        char firstChar = value.charAt(0);

        if (StringUtil.isDigit(firstChar)) {
            throw new MalformedPackageURLException(
                    "The PackageURL " + component + " cannot start with a number: " + firstChar);
        }

        String invalidChars = value.chars()
                .filter(predicate.negate())
                .mapToObj(c -> String.valueOf((char) c))
                .collect(Collectors.joining(", "));

        if (!invalidChars.isEmpty()) {
            throw new MalformedPackageURLException(
                    "The PackageURL " + component + " '" + value + "' contains invalid characters: " + invalidChars);
        }
    }

    private static @Nullable String validateNamespace(final String type, final @Nullable String value)
            throws MalformedPackageURLException {
        if (isEmpty(value)) {
            return null;
        }
        return validateNamespace(type, value.split("/"));
    }

    private static @Nullable String validateNamespace(final String type, final String[] values)
            throws MalformedPackageURLException {
        if (values.length == 0) {
            return null;
        }
        final String tempNamespace = validatePath(values, false);
        final String retVal;
        switch (type) {
            case StandardTypes.APK:
            case StandardTypes.BITBUCKET:
            case StandardTypes.COMPOSER:
            case StandardTypes.DEB:
            case StandardTypes.GITHUB:
            case StandardTypes.GOLANG:
            case StandardTypes.HEX:
            case StandardTypes.LUAROCKS:
            case StandardTypes.QPKG:
            case StandardTypes.RPM:
                retVal = tempNamespace != null ? StringUtil.toLowerCase(tempNamespace) : null;
                break;
            case StandardTypes.MLFLOW:
            case StandardTypes.OCI:
                if (tempNamespace != null) {
                    throw new MalformedPackageURLException(
                            "The PackageURL specified contains a namespace which is not allowed for type: " + type);
                }
                retVal = null;
                break;
            default:
                retVal = tempNamespace;
                break;
        }
        return retVal;
    }

    private static String validateName(final String type, final String value) throws MalformedPackageURLException {
        if (value.isEmpty()) {
            throw new MalformedPackageURLException("The PackageURL name specified is invalid");
        }
        String temp;
        switch (type) {
            case StandardTypes.APK:
            case StandardTypes.BITBUCKET:
            case StandardTypes.BITNAMI:
            case StandardTypes.COMPOSER:
            case StandardTypes.DEB:
            case StandardTypes.GITHUB:
            case StandardTypes.GOLANG:
            case StandardTypes.HEX:
            case StandardTypes.LUAROCKS:
            case StandardTypes.OCI:
                temp = StringUtil.toLowerCase(value);
                break;
            case StandardTypes.PUB:
                temp = StringUtil.toLowerCase(value).replaceAll("[^a-z0-9_]", "_");
                break;
            case StandardTypes.PYPI:
                temp = StringUtil.toLowerCase(value).replace('_', '-');
                break;
            default:
                temp = value;
                break;
        }
        return temp;
    }

    private static @Nullable String validateVersion(final String type, final @Nullable String value) {
        if (value == null) {
            return null;
        }

        switch (type) {
            case StandardTypes.HUGGINGFACE:
            case StandardTypes.LUAROCKS:
            case StandardTypes.OCI:
                return StringUtil.toLowerCase(value);
            default:
                return value;
        }
    }

    private static @Nullable Map<String, String> validateQualifiers(final @Nullable Map<String, String> values)
            throws MalformedPackageURLException {
        if (values == null || values.isEmpty()) {
            return null;
        }

        for (Map.Entry<String, String> entry : values.entrySet()) {
            String key = entry.getKey();
            validateKey(key);
            validateValue(key, entry.getValue());
        }

        return values;
    }

    private static void validateKey(final @Nullable String value) throws MalformedPackageURLException {
        if (isEmpty(value)) {
            throw new MalformedPackageURLException("Qualifier key is invalid: " + value);
        }

        validateChars(value, StringUtil::isValidCharForKey, "qualifier key");
    }

    private static void validateValue(final String key, final @Nullable String value)
            throws MalformedPackageURLException {
        if (isEmpty(value)) {
            throw new MalformedPackageURLException(
                    "The specified PackageURL contains an empty or null qualifier value for key " + key);
        }
    }

    private static @Nullable String validateSubpath(final @Nullable String value) throws MalformedPackageURLException {
        if (isEmpty(value)) {
            return null;
        }
        return validatePath(value.split("/"), true);
    }

    private static @Nullable String validatePath(final String[] segments, final boolean isSubPath)
            throws MalformedPackageURLException {
        if (segments.length == 0) {
            return null;
        }
        try {
            return Arrays.stream(segments)
                    .peek(segment -> {
                        if (isSubPath && ("..".equals(segment) || ".".equals(segment))) {
                            throw new ValidationException(
                                    "Segments in the subpath may not be a period ('.') or repeated period ('..')");
                        } else if (segment.contains("/")) {
                            throw new ValidationException(
                                    "Segments in the namespace and subpath may not contain a forward slash ('/')");
                        } else if (segment.isEmpty()) {
                            throw new ValidationException("Segments in the namespace and subpath may not be empty");
                        }
                    })
                    .collect(Collectors.joining("/"));
        } catch (ValidationException e) {
            throw new MalformedPackageURLException(e);
        }
    }

    /**
     * Returns the canonicalized representation of the purl.
     *
     * @return the canonicalized representation of the purl
     * @since 1.1.0
     */
    @Override
    public String toString() {
        return canonicalize();
    }

    /**
     * Returns the canonicalized representation of the purl.
     *
     * @return the canonicalized representation of the purl
     */
    public String canonicalize() {
        return canonicalize(false);
    }

    /**
     * Returns the canonicalized representation of the purl.
     *
     * @return the canonicalized representation of the purl
     * @since 1.3.2
     */
    private String canonicalize(boolean coordinatesOnly) {
        final StringBuilder purl = new StringBuilder();
        purl.append(SCHEME_PART).append(type).append('/');
        if (namespace != null) {
            purl.append(encodePath(namespace, PCHAR));
            purl.append('/');
        }
<<<<<<< HEAD
        purl.append(percentEncode(name, PCHAR));
        if (version != null) {
            purl.append('@').append(percentEncode(version, PCHAR));
=======
        purl.append(StringUtil.percentEncode(name));
        if (version != null) {
            purl.append('@').append(StringUtil.percentEncode(version));
>>>>>>> 1aafeae4
        }

        if (!coordinatesOnly) {
            if (qualifiers != null) {
                purl.append('?');
                Set<Map.Entry<String, String>> entries = qualifiers.entrySet();
                boolean separator = false;
                for (Map.Entry<String, String> entry : entries) {
                    if (separator) {
                        purl.append('&');
                    }
                    purl.append(entry.getKey());
                    purl.append('=');
<<<<<<< HEAD
                    purl.append(percentEncode(entry.getValue(), QUERY));
=======
                    purl.append(StringUtil.percentEncode(entry.getValue()));
>>>>>>> 1aafeae4
                    separator = true;
                }
            }
            if (subpath != null) {
                purl.append('#').append(encodePath(subpath, FRAGMENT));
            }
        }
        return purl.toString();
    }

<<<<<<< HEAD
    private static boolean isUnreserved(int c, BitSet safe) {
        if (c < 0 || c >= NBITS) {
            return false;
        }

        return safe.get(c);
    }

    private static boolean shouldEncode(int c, BitSet safe) {
        return !isUnreserved(c, safe);
    }

    private static boolean isAlpha(int c) {
        return (isLowerCase(c) || isUpperCase(c));
    }

    private static boolean isDigit(int c) {
        return (c >= '0' && c <= '9');
    }

    private static boolean isAlphaNumeric(int c) {
        return (isDigit(c) || isAlpha(c));
    }

    private static boolean isUpperCase(int c) {
        return (c >= 'A' && c <= 'Z');
    }

    private static int indexOfFirstUpperCaseChar(String s) {
        int length = s.length();

        for (int i = 0; i < length; i++) {
            if (isUpperCase(s.charAt(i))) {
                return i;
            }
        }

        return -1;
    }

    private static boolean isLowerCase(int c) {
        return (c >= 'a' && c <= 'z');
    }

    private static int toLowerCase(int c) {
        return isUpperCase(c) ? (c ^ 0x20) : c;
    }

    private static String toLowerCase(String s) {
        int pos = indexOfFirstUpperCaseChar(s);

        if (pos == -1) {
            return s;
        }

        char[] chars = s.toCharArray();
        int length = chars.length;

        for (int i = pos; i < length; i++) {
            chars[i] = (char) toLowerCase(chars[i]);
        }

        return new String(chars);
    }

    private static int indexOfFirstPercentChar(final byte[] bytes) {
        return IntStream.range(0, bytes.length)
                .filter(i -> isPercent(bytes[i]))
                .findFirst()
                .orElse(-1);
    }

    private static byte percentDecode(final byte[] bytes, final int start) {
        if (start + 2 >= bytes.length) {
            throw new ValidationException("Incomplete percent encoding at offset " + start + " with value '"
                    + new String(bytes, start, bytes.length - start, StandardCharsets.UTF_8) + "'");
        }

        int pos1 = start + 1;
        byte b1 = bytes[pos1];
        int c1 = Character.digit(b1, 16);

        if (c1 == -1) {
            throw new ValidationException(
                    "Invalid percent encoding char 1 at offset " + pos1 + " with value '" + ((char) b1) + "'");
        }

        int pos2 = pos1 + 1;
        byte b2 = bytes[pos2];
        int c2 = Character.digit(bytes[pos2], 16);

        if (c2 == -1) {
            throw new ValidationException(
                    "Invalid percent encoding char 2 at offset " + pos2 + " with value '" + ((char) b2) + "'");
        }

        return ((byte) ((c1 << 4) + c2));
    }

    static String percentDecode(final String source) {
        if (source.isEmpty()) {
            return source;
        }

        byte[] bytes = source.getBytes(StandardCharsets.UTF_8);
        int i = indexOfFirstPercentChar(bytes);

        if (i == -1) {
            return source;
        }

        ByteBuffer buffer = ByteBuffer.wrap(bytes);
        buffer.position(i);
        int length = buffer.capacity();

        while (i < length) {
            byte b = bytes[i];

            if (isPercent(b)) {
                buffer.put(percentDecode(bytes, i));
                i += 2;
            } else {
                buffer.put(b);
            }

            i++;
        }

        return new String(buffer.array(), 0, buffer.position(), StandardCharsets.UTF_8);
    }

    /**
     * URI decodes the given string.
     *
     * @param source the encoded string
     * @return the decoded string
     * @since 1.4.2
     * @deprecated this method was made public in error in version 1.4.2 and will be removed without a replacement
     */
    @Deprecated
    public @Nullable String uriDecode(final @Nullable String source) {
        return source != null ? percentDecode(source) : null;
    }

    private static boolean isPercent(int c) {
        return (c == PERCENT_CHAR);
    }

    static String percentEncode(final String source) {
        return percentEncode(source, UNRESERVED);
    }

    private static String percentEncode(final String source, final BitSet safe) {
        if (source.isEmpty()) {
            return source;
        }

        byte[] bytes = source.getBytes(StandardCharsets.UTF_8);
        int length = bytes.length;
        ByteBuffer buffer = ByteBuffer.allocate(length * 3);
        boolean changed = false;

        for (byte b : bytes) {
            if (shouldEncode(b, safe)) {
                changed = true;
                byte b1 = (byte) Character.toUpperCase(Character.forDigit((b >> 4) & 0xF, 16));
                byte b2 = (byte) Character.toUpperCase(Character.forDigit(b & 0xF, 16));
                buffer.put((byte) PERCENT_CHAR);
                buffer.put(b1);
                buffer.put(b2);
            } else {
                buffer.put(b);
            }
        }

        return changed ? new String(buffer.array(), 0, buffer.position(), StandardCharsets.UTF_8) : source;
    }

    /**
     * Given a specified PackageURL, this method will parse the purl and populate this classes
     * instance fields so that the corresponding getters may be called to retrieve the individual
     * pieces of the purl.
     *
     * @param purl the purl string to parse
     * @throws MalformedPackageURLException if an exception occurs when parsing
     */
    private void parse(final String purl) throws MalformedPackageURLException {
        if (purl.isEmpty()) {
            throw new MalformedPackageURLException("Invalid purl: Is empty or null");
        }

        try {
            if (!purl.startsWith(SCHEME_PART)) {
                throw new MalformedPackageURLException(
                        "Invalid purl: " + purl + ". It does not start with '" + SCHEME_PART + "'");
            }

            final int length = purl.length();
            int start = SCHEME_PART.length();

            while (start < length && '/' == purl.charAt(start)) {
                start++;
            }

            final URI uri = new URI(String.join("/", SCHEME_PART, purl.substring(start)));

            validateScheme(uri.getScheme());

            // Check to ensure that none of these parts are parsed. If so, it's an invalid purl.
            if (uri.getRawAuthority() != null) {
                throw new MalformedPackageURLException("Invalid purl: A purl must NOT contain a URL Authority ");
            }

            // subpath is optional - check for existence
            final String rawFragment = uri.getRawFragment();
            if (rawFragment != null && !rawFragment.isEmpty()) {
                this.subpath = validatePath(parsePath(rawFragment, true), true);
            }
            // qualifiers are optional - check for existence
            final String rawQuery = uri.getRawQuery();
            if (rawQuery != null && !rawQuery.isEmpty()) {
                this.qualifiers = parseQualifiers(rawQuery);
            }
            // this is the rest of the purl that needs to be parsed
            String remainder = uri.getRawPath();
            // trim trailing '/'
            int end = remainder.length() - 1;
            while (end > 0 && '/' == remainder.charAt(end)) {
                end--;
            }
            remainder = remainder.substring(0, end + 1);
            // there is exactly one leading '/' at this point
            start = 1;
            // type
            int index = remainder.indexOf('/', start);
            if (index <= start) {
                throw new MalformedPackageURLException("Invalid purl: does not contain both a type and name");
            }
            this.type = toLowerCase(validateType(remainder.substring(start, index)));

            start = index + 1;

            // version is optional - check for existence
            index = remainder.lastIndexOf('@');
            if (index >= start) {
                this.version = validateVersion(this.type, percentDecode(remainder.substring(index + 1)));
                remainder = remainder.substring(0, index);
            }

            // The 'remainder' should now consist of an optional namespace and the name
            index = remainder.lastIndexOf('/');
            if (index <= start) {
                this.name = validateName(this.type, percentDecode(remainder.substring(start)));
            } else {
                this.name = validateName(this.type, percentDecode(remainder.substring(index + 1)));
                remainder = remainder.substring(0, index);
                this.namespace = validateNamespace(this.type, parsePath(remainder.substring(start), false));
            }
            verifyTypeConstraints(this.type, this.namespace, this.name);
        } catch (URISyntaxException e) {
            throw new MalformedPackageURLException("Invalid purl: " + e.getMessage(), e);
        }
    }

=======
>>>>>>> 1aafeae4
    /**
     * Some purl types may have specific constraints. This method attempts to verify them.
     * @param type the purl type
     * @param namespace the purl namespace
     * @throws MalformedPackageURLException if constraints are not met
     */
    private static void verifyTypeConstraints(String type, @Nullable String namespace, @Nullable String name)
            throws MalformedPackageURLException {
        if (StandardTypes.MAVEN.equals(type)) {
            if (isEmpty(namespace) || isEmpty(name)) {
                throw new MalformedPackageURLException(
                        "The PackageURL specified is invalid. Maven requires both a namespace and name.");
            }
        }
    }

    private static @Nullable Map<String, String> parseQualifiers(final @Nullable Map<String, String> qualifiers)
            throws MalformedPackageURLException {
        if (qualifiers == null || qualifiers.isEmpty()) {
            return null;
        }

        try {
            final TreeMap<String, String> results = qualifiers.entrySet().stream()
                    .filter(entry -> !isEmpty(entry.getValue()))
                    .collect(
                            TreeMap::new,
                            (map, value) -> map.put(StringUtil.toLowerCase(value.getKey()), value.getValue()),
                            TreeMap::putAll);
            return validateQualifiers(results);
        } catch (ValidationException ex) {
            throw new MalformedPackageURLException(ex.getMessage());
        }
    }

    static @Nullable Map<String, String> parseQualifiers(final String encodedString)
            throws MalformedPackageURLException {
        try {
            final TreeMap<String, String> results = Arrays.stream(encodedString.split("&"))
                    .collect(
                            TreeMap::new,
                            (map, value) -> {
                                final String[] entry = value.split("=", 2);
                                if (entry.length == 2 && !entry[1].isEmpty()) {
                                    String key = StringUtil.toLowerCase(entry[0]);
                                    if (map.put(key, StringUtil.percentDecode(entry[1])) != null) {
                                        throw new ValidationException(
                                                "Duplicate package qualifier encountered. More then one value was specified for "
                                                        + key);
                                    }
                                }
                            },
                            TreeMap::putAll);
            return validateQualifiers(results);
        } catch (ValidationException e) {
            throw new MalformedPackageURLException(e);
        }
    }

    private static String[] parsePath(final String path, final boolean isSubpath) {
        return Arrays.stream(path.split("/"))
                .filter(segment -> !segment.isEmpty() && !(isSubpath && (".".equals(segment) || "..".equals(segment))))
                .map(StringUtil::percentDecode)
                .toArray(String[]::new);
    }

<<<<<<< HEAD
    private String encodePath(final String path, BitSet safe) {
        return Arrays.stream(path.split("/"))
                .map(source -> percentEncode(source, safe))
                .collect(Collectors.joining("/"));
=======
    private static String encodePath(final String path) {
        return Arrays.stream(path.split("/")).map(StringUtil::percentEncode).collect(Collectors.joining("/"));
>>>>>>> 1aafeae4
    }

    /**
     * Evaluates if the specified Package URL has the same values up to, but excluding
     * the qualifier (querystring).
     * This includes equivalence of the scheme, type, namespace, name, and version, but excludes qualifier and subpath
     * from evaluation.
     *
     * @deprecated This method is no longer recommended and will be removed from a future release.
     * <p> Use {@link PackageURL#isCoordinatesEquals} instead.</p>
     *
     * @param purl the Package URL to evaluate
     * @return true if equivalence passes, false if not
     * @since 1.2.0
     */
    // @Deprecated(since = "1.4.0", forRemoval = true)
    @Deprecated
    public boolean isBaseEquals(final PackageURL purl) {
        return isCoordinatesEquals(purl);
    }

    /**
     * Evaluates if the specified Package URL has the same values up to, but excluding
     * the qualifier (querystring).
     * This includes equivalence of the scheme, type, namespace, name, and version, but excludes qualifier and subpath
     * from evaluation.
     *
     * @param purl the Package URL to evaluate, not {@code null}
     * @return true if equivalence passes, false if not
     * @since 1.4.0
     */
    public boolean isCoordinatesEquals(final PackageURL purl) {
        return type.equals(purl.type)
                && Objects.equals(namespace, purl.namespace)
                && name.equals(purl.name)
                && Objects.equals(version, purl.version);
    }

    /**
     * Returns only the canonicalized coordinates of the Package URL which includes the type, namespace, name,
     * and version, and which omits the qualifier and subpath.
     * @return A canonicalized PackageURL String excluding the qualifier and subpath.
     * @since 1.4.0
     */
    public String getCoordinates() {
        return canonicalize(true);
    }

    /**
     * Evaluates if the specified Package URL has the same canonical value. This method
     * canonicalizes the Package URLs being evaluated and performs an equivalence on the
     * canonical values. Canonical equivalence is especially useful for qualifiers, which
     * can be in any order, but have a predictable order in canonicalized form.
     *
     * @param purl the Package URL to evaluate, not {@code null}
     * @return true if equivalence passes, false if not
     * @since 1.2.0
     */
    public boolean isCanonicalEquals(final PackageURL purl) {
        return this.canonicalize().equals(purl.canonicalize());
    }

    private static boolean isEmpty(@Nullable String value) {
        return value == null || value.isEmpty();
    }

    @Override
    public boolean equals(@Nullable Object o) {
        if (this == o) return true;
        if (o == null || getClass() != o.getClass()) return false;
        final PackageURL other = (PackageURL) o;
        return type.equals(other.type)
                && Objects.equals(namespace, other.namespace)
                && name.equals(other.name)
                && Objects.equals(version, other.version)
                && Objects.equals(qualifiers, other.qualifiers)
                && Objects.equals(subpath, other.subpath);
    }

    @Override
    public int hashCode() {
        return Objects.hash(type, namespace, name, version, qualifiers, subpath);
    }

    /**
     * Convenience constants that defines common Package-URL 'type's.
     */
    public static final class StandardTypes {
        /**
         * Arch Linux and other users of the libalpm/pacman package manager.
         *
         * @since 2.0.0
         */
        public static final String ALPM = "alpm";
        /**
         * APK-based packages.
         *
         * @since 2.0.0
         */
        public static final String APK = "apk";
        /**
         * Bitbucket-based packages.
         */
        public static final String BITBUCKET = "bitbucket";
        /**
         * Bitnami-based packages.
         *
         * @since 2.0.0
         */
        public static final String BITNAMI = "bitnami";
        /**
         * Rust.
         *
         * @since 1.2.0
         */
        public static final String CARGO = "cargo";
        /**
         * CocoaPods.
         *
         * @since 2.0.0
         */
        public static final String COCOAPODS = "cocoapods";
        /**
         * Composer PHP packages.
         */
        public static final String COMPOSER = "composer";
        /**
         * Conan C/C++ packages.
         *
         * @since 2.0.0
         */
        public static final String CONAN = "conan";
        /**
         * Conda packages.
         *
         * @since 2.0.0
         */
        public static final String CONDA = "conda";
        /**
         * CPAN Perl packages.
         *
         * @since 2.0.0
         */
        public static final String CPAN = "cpan";
        /**
         * CRAN R packages.
         *
         * @since 2.0.0
         */
        public static final String CRAN = "cran";
        /**
         * Debian, Debian derivatives, and Ubuntu packages.
         *
         * @since 2.0.0
         */
        public static final String DEB = "deb";
        /**
         * Docker images.
         */
        public static final String DOCKER = "docker";
        /**
         *  RubyGems.
         */
        public static final String GEM = "gem";
        /**
         * Plain, generic packages that do not fit anywhere else, such as for "upstream-from-distro" packages.
         */
        public static final String GENERIC = "generic";
        /**
         * GitHub-based packages.
         */
        public static final String GITHUB = "github";
        /**
         * Go packages.
         */
        public static final String GOLANG = "golang";
        /**
         * Haskell packages.
         */
        public static final String HACKAGE = "hackage";
        /**
         * Hex packages.
         *
         * @since 2.0.0
         */
        public static final String HEX = "hex";
        /**
         * Hugging Face ML models.
         *
         * @since 2.0.0
         */
        public static final String HUGGINGFACE = "huggingface";
        /**
         * Lua packages installed with LuaRocks.
         *
         * @since 2.0.0
         */
        public static final String LUAROCKS = "luarocks";
        /**
         * Maven JARs and related artifacts.
         */
        public static final String MAVEN = "maven";
        /**
         * MLflow ML models (Azure ML, Databricks, etc.).
         *
         * @since 2.0.0
         */
        public static final String MLFLOW = "mlflow";
        /**
         *  Nixos packages
         *
         * @since 2.0.0
         */
        public static final String NIX = "nix";
        /**
         * Node NPM packages.
         */
        public static final String NPM = "npm";
        /**
         * NuGet .NET packages.
         */
        public static final String NUGET = "nuget";
        /**
         * All artifacts stored in registries that conform to the
         * <a href="https://github.com/opencontainers/distribution-spec">OCI Distribution Specification</a>, including
         * container images built by Docker and others.
         *
         * @since 2.0.0
         */
        public static final String OCI = "oci";
        /**
         * Dart and Flutter packages.
         *
         * @since 2.0.0
         */
        public static final String PUB = "pub";
        /**
         * Python packages.
         */
        public static final String PYPI = "pypi";
        /**
         * QNX packages.
         *
         * @since 2.0.0
         */
        public static final String QPKG = "qpkg";
        /**
         * RPMs.
         */
        public static final String RPM = "rpm";
        /**
         * ISO-IEC 19770-2 Software Identification (SWID) tags.
         *
         * @since 2.0.0
         */
        public static final String SWID = "swid";
        /**
         * Swift packages.
         *
         * @since 2.0.0
         */
        public static final String SWIFT = "swift";
        /**
         * Debian, Debian derivatives, and Ubuntu packages.
         *
         * @deprecated use {@link #DEB} instead
         */
        @Deprecated
        public static final String DEBIAN = "deb";
        /**
         * Nixos packages.
         *
         * @since 1.1.0
         * @deprecated use {@link #NIX} instead
         */
        @Deprecated
        public static final String NIXPKGS = "nix";

        private StandardTypes() {}
    }
}<|MERGE_RESOLUTION|>--- conflicted
+++ resolved
@@ -21,6 +21,9 @@
  */
 package com.github.packageurl;
 
+import static com.github.packageurl.internal.StringUtil.FRAGMENTCHAR;
+import static com.github.packageurl.internal.StringUtil.PCHAR;
+import static com.github.packageurl.internal.StringUtil.QUERYCHAR;
 import static java.util.Objects.requireNonNull;
 
 import com.github.packageurl.internal.StringUtil;
@@ -57,115 +60,6 @@
 public final class PackageURL implements Serializable {
     private static final long serialVersionUID = 3243226021636427586L;
 
-<<<<<<< HEAD
-    private static final char PERCENT_CHAR = '%';
-
-    private static final int NBITS = 128;
-
-    private static final BitSet DIGIT = new BitSet(NBITS);
-
-    static {
-        IntStream.rangeClosed('0', '9').forEach(DIGIT::set);
-    }
-
-    private static final BitSet LOWER = new BitSet(NBITS);
-
-    static {
-        IntStream.rangeClosed('a', 'z').forEach(LOWER::set);
-    }
-
-    private static final BitSet UPPER = new BitSet(NBITS);
-
-    static {
-        IntStream.rangeClosed('A', 'Z').forEach(UPPER::set);
-    }
-
-    private static final BitSet ALPHA = new BitSet(NBITS);
-
-    static {
-        ALPHA.or(LOWER);
-        ALPHA.or(UPPER);
-    }
-
-    private static final BitSet ALPHA_DIGIT = new BitSet(NBITS);
-
-    static {
-        ALPHA_DIGIT.or(ALPHA);
-        ALPHA_DIGIT.or(DIGIT);
-    }
-
-    private static final BitSet UNRESERVED = new BitSet(NBITS);
-
-    static {
-        UNRESERVED.or(ALPHA_DIGIT);
-        UNRESERVED.set('-');
-        UNRESERVED.set('.');
-        UNRESERVED.set('_');
-        UNRESERVED.set('~');
-    }
-
-    private static final BitSet GEN_DELIMS = new BitSet(NBITS);
-
-    static {
-        GEN_DELIMS.set(':');
-        GEN_DELIMS.set('/');
-        GEN_DELIMS.set('?');
-        GEN_DELIMS.set('#');
-        GEN_DELIMS.set('[');
-        GEN_DELIMS.set(']');
-        GEN_DELIMS.set('@');
-    }
-
-    private static final BitSet SUB_DELIMS = new BitSet(NBITS);
-
-    static {
-        SUB_DELIMS.set('!');
-        SUB_DELIMS.set('$');
-        SUB_DELIMS.set('&');
-        SUB_DELIMS.set('\'');
-        SUB_DELIMS.set('(');
-        SUB_DELIMS.set(')');
-        SUB_DELIMS.set('*');
-        SUB_DELIMS.set('+');
-        SUB_DELIMS.set(',');
-        SUB_DELIMS.set(';');
-        SUB_DELIMS.set('=');
-    }
-
-    private static final BitSet PCHAR = new BitSet(NBITS);
-
-    static {
-        PCHAR.or(UNRESERVED);
-        PCHAR.or(SUB_DELIMS);
-        PCHAR.set(':');
-        PCHAR.clear('&'); // XXX: Why?
-    }
-
-    private static final BitSet QUERY = new BitSet(NBITS);
-
-    static {
-        QUERY.or(GEN_DELIMS);
-        QUERY.or(PCHAR);
-        QUERY.set('/');
-        QUERY.set('?');
-        QUERY.clear('#');
-        QUERY.clear('&');
-        QUERY.clear('=');
-    }
-
-    private static final BitSet FRAGMENT = new BitSet(NBITS);
-
-    static {
-        FRAGMENT.or(GEN_DELIMS);
-        FRAGMENT.or(PCHAR);
-        FRAGMENT.set('/');
-        FRAGMENT.set('?');
-        FRAGMENT.set('&');
-        FRAGMENT.clear('#');
-    }
-
-=======
->>>>>>> 1aafeae4
     /**
      * The PackageURL scheme constant
      */
@@ -645,15 +539,9 @@
             purl.append(encodePath(namespace, PCHAR));
             purl.append('/');
         }
-<<<<<<< HEAD
-        purl.append(percentEncode(name, PCHAR));
+        purl.append(StringUtil.percentEncode(name, PCHAR));
         if (version != null) {
-            purl.append('@').append(percentEncode(version, PCHAR));
-=======
-        purl.append(StringUtil.percentEncode(name));
-        if (version != null) {
-            purl.append('@').append(StringUtil.percentEncode(version));
->>>>>>> 1aafeae4
+            purl.append('@').append(StringUtil.percentEncode(version, PCHAR));
         }
 
         if (!coordinatesOnly) {
@@ -667,288 +555,17 @@
                     }
                     purl.append(entry.getKey());
                     purl.append('=');
-<<<<<<< HEAD
-                    purl.append(percentEncode(entry.getValue(), QUERY));
-=======
-                    purl.append(StringUtil.percentEncode(entry.getValue()));
->>>>>>> 1aafeae4
+                    purl.append(StringUtil.percentEncode(entry.getValue(), QUERYCHAR));
                     separator = true;
                 }
             }
             if (subpath != null) {
-                purl.append('#').append(encodePath(subpath, FRAGMENT));
+                purl.append('#').append(encodePath(subpath, FRAGMENTCHAR));
             }
         }
         return purl.toString();
     }
 
-<<<<<<< HEAD
-    private static boolean isUnreserved(int c, BitSet safe) {
-        if (c < 0 || c >= NBITS) {
-            return false;
-        }
-
-        return safe.get(c);
-    }
-
-    private static boolean shouldEncode(int c, BitSet safe) {
-        return !isUnreserved(c, safe);
-    }
-
-    private static boolean isAlpha(int c) {
-        return (isLowerCase(c) || isUpperCase(c));
-    }
-
-    private static boolean isDigit(int c) {
-        return (c >= '0' && c <= '9');
-    }
-
-    private static boolean isAlphaNumeric(int c) {
-        return (isDigit(c) || isAlpha(c));
-    }
-
-    private static boolean isUpperCase(int c) {
-        return (c >= 'A' && c <= 'Z');
-    }
-
-    private static int indexOfFirstUpperCaseChar(String s) {
-        int length = s.length();
-
-        for (int i = 0; i < length; i++) {
-            if (isUpperCase(s.charAt(i))) {
-                return i;
-            }
-        }
-
-        return -1;
-    }
-
-    private static boolean isLowerCase(int c) {
-        return (c >= 'a' && c <= 'z');
-    }
-
-    private static int toLowerCase(int c) {
-        return isUpperCase(c) ? (c ^ 0x20) : c;
-    }
-
-    private static String toLowerCase(String s) {
-        int pos = indexOfFirstUpperCaseChar(s);
-
-        if (pos == -1) {
-            return s;
-        }
-
-        char[] chars = s.toCharArray();
-        int length = chars.length;
-
-        for (int i = pos; i < length; i++) {
-            chars[i] = (char) toLowerCase(chars[i]);
-        }
-
-        return new String(chars);
-    }
-
-    private static int indexOfFirstPercentChar(final byte[] bytes) {
-        return IntStream.range(0, bytes.length)
-                .filter(i -> isPercent(bytes[i]))
-                .findFirst()
-                .orElse(-1);
-    }
-
-    private static byte percentDecode(final byte[] bytes, final int start) {
-        if (start + 2 >= bytes.length) {
-            throw new ValidationException("Incomplete percent encoding at offset " + start + " with value '"
-                    + new String(bytes, start, bytes.length - start, StandardCharsets.UTF_8) + "'");
-        }
-
-        int pos1 = start + 1;
-        byte b1 = bytes[pos1];
-        int c1 = Character.digit(b1, 16);
-
-        if (c1 == -1) {
-            throw new ValidationException(
-                    "Invalid percent encoding char 1 at offset " + pos1 + " with value '" + ((char) b1) + "'");
-        }
-
-        int pos2 = pos1 + 1;
-        byte b2 = bytes[pos2];
-        int c2 = Character.digit(bytes[pos2], 16);
-
-        if (c2 == -1) {
-            throw new ValidationException(
-                    "Invalid percent encoding char 2 at offset " + pos2 + " with value '" + ((char) b2) + "'");
-        }
-
-        return ((byte) ((c1 << 4) + c2));
-    }
-
-    static String percentDecode(final String source) {
-        if (source.isEmpty()) {
-            return source;
-        }
-
-        byte[] bytes = source.getBytes(StandardCharsets.UTF_8);
-        int i = indexOfFirstPercentChar(bytes);
-
-        if (i == -1) {
-            return source;
-        }
-
-        ByteBuffer buffer = ByteBuffer.wrap(bytes);
-        buffer.position(i);
-        int length = buffer.capacity();
-
-        while (i < length) {
-            byte b = bytes[i];
-
-            if (isPercent(b)) {
-                buffer.put(percentDecode(bytes, i));
-                i += 2;
-            } else {
-                buffer.put(b);
-            }
-
-            i++;
-        }
-
-        return new String(buffer.array(), 0, buffer.position(), StandardCharsets.UTF_8);
-    }
-
-    /**
-     * URI decodes the given string.
-     *
-     * @param source the encoded string
-     * @return the decoded string
-     * @since 1.4.2
-     * @deprecated this method was made public in error in version 1.4.2 and will be removed without a replacement
-     */
-    @Deprecated
-    public @Nullable String uriDecode(final @Nullable String source) {
-        return source != null ? percentDecode(source) : null;
-    }
-
-    private static boolean isPercent(int c) {
-        return (c == PERCENT_CHAR);
-    }
-
-    static String percentEncode(final String source) {
-        return percentEncode(source, UNRESERVED);
-    }
-
-    private static String percentEncode(final String source, final BitSet safe) {
-        if (source.isEmpty()) {
-            return source;
-        }
-
-        byte[] bytes = source.getBytes(StandardCharsets.UTF_8);
-        int length = bytes.length;
-        ByteBuffer buffer = ByteBuffer.allocate(length * 3);
-        boolean changed = false;
-
-        for (byte b : bytes) {
-            if (shouldEncode(b, safe)) {
-                changed = true;
-                byte b1 = (byte) Character.toUpperCase(Character.forDigit((b >> 4) & 0xF, 16));
-                byte b2 = (byte) Character.toUpperCase(Character.forDigit(b & 0xF, 16));
-                buffer.put((byte) PERCENT_CHAR);
-                buffer.put(b1);
-                buffer.put(b2);
-            } else {
-                buffer.put(b);
-            }
-        }
-
-        return changed ? new String(buffer.array(), 0, buffer.position(), StandardCharsets.UTF_8) : source;
-    }
-
-    /**
-     * Given a specified PackageURL, this method will parse the purl and populate this classes
-     * instance fields so that the corresponding getters may be called to retrieve the individual
-     * pieces of the purl.
-     *
-     * @param purl the purl string to parse
-     * @throws MalformedPackageURLException if an exception occurs when parsing
-     */
-    private void parse(final String purl) throws MalformedPackageURLException {
-        if (purl.isEmpty()) {
-            throw new MalformedPackageURLException("Invalid purl: Is empty or null");
-        }
-
-        try {
-            if (!purl.startsWith(SCHEME_PART)) {
-                throw new MalformedPackageURLException(
-                        "Invalid purl: " + purl + ". It does not start with '" + SCHEME_PART + "'");
-            }
-
-            final int length = purl.length();
-            int start = SCHEME_PART.length();
-
-            while (start < length && '/' == purl.charAt(start)) {
-                start++;
-            }
-
-            final URI uri = new URI(String.join("/", SCHEME_PART, purl.substring(start)));
-
-            validateScheme(uri.getScheme());
-
-            // Check to ensure that none of these parts are parsed. If so, it's an invalid purl.
-            if (uri.getRawAuthority() != null) {
-                throw new MalformedPackageURLException("Invalid purl: A purl must NOT contain a URL Authority ");
-            }
-
-            // subpath is optional - check for existence
-            final String rawFragment = uri.getRawFragment();
-            if (rawFragment != null && !rawFragment.isEmpty()) {
-                this.subpath = validatePath(parsePath(rawFragment, true), true);
-            }
-            // qualifiers are optional - check for existence
-            final String rawQuery = uri.getRawQuery();
-            if (rawQuery != null && !rawQuery.isEmpty()) {
-                this.qualifiers = parseQualifiers(rawQuery);
-            }
-            // this is the rest of the purl that needs to be parsed
-            String remainder = uri.getRawPath();
-            // trim trailing '/'
-            int end = remainder.length() - 1;
-            while (end > 0 && '/' == remainder.charAt(end)) {
-                end--;
-            }
-            remainder = remainder.substring(0, end + 1);
-            // there is exactly one leading '/' at this point
-            start = 1;
-            // type
-            int index = remainder.indexOf('/', start);
-            if (index <= start) {
-                throw new MalformedPackageURLException("Invalid purl: does not contain both a type and name");
-            }
-            this.type = toLowerCase(validateType(remainder.substring(start, index)));
-
-            start = index + 1;
-
-            // version is optional - check for existence
-            index = remainder.lastIndexOf('@');
-            if (index >= start) {
-                this.version = validateVersion(this.type, percentDecode(remainder.substring(index + 1)));
-                remainder = remainder.substring(0, index);
-            }
-
-            // The 'remainder' should now consist of an optional namespace and the name
-            index = remainder.lastIndexOf('/');
-            if (index <= start) {
-                this.name = validateName(this.type, percentDecode(remainder.substring(start)));
-            } else {
-                this.name = validateName(this.type, percentDecode(remainder.substring(index + 1)));
-                remainder = remainder.substring(0, index);
-                this.namespace = validateNamespace(this.type, parsePath(remainder.substring(start), false));
-            }
-            verifyTypeConstraints(this.type, this.namespace, this.name);
-        } catch (URISyntaxException e) {
-            throw new MalformedPackageURLException("Invalid purl: " + e.getMessage(), e);
-        }
-    }
-
-=======
->>>>>>> 1aafeae4
     /**
      * Some purl types may have specific constraints. This method attempts to verify them.
      * @param type the purl type
@@ -972,7 +589,7 @@
         }
 
         try {
-            final TreeMap<String, String> results = qualifiers.entrySet().stream()
+            final Map<String, String> results = qualifiers.entrySet().stream()
                     .filter(entry -> !isEmpty(entry.getValue()))
                     .collect(
                             TreeMap::new,
@@ -1015,15 +632,10 @@
                 .toArray(String[]::new);
     }
 
-<<<<<<< HEAD
-    private String encodePath(final String path, BitSet safe) {
+    private static String encodePath(final String path, BitSet unreservedChars) {
         return Arrays.stream(path.split("/"))
-                .map(source -> percentEncode(source, safe))
+                .map(segment -> StringUtil.percentEncode(segment, unreservedChars))
                 .collect(Collectors.joining("/"));
-=======
-    private static String encodePath(final String path) {
-        return Arrays.stream(path.split("/")).map(StringUtil::percentEncode).collect(Collectors.joining("/"));
->>>>>>> 1aafeae4
     }
 
     /**
