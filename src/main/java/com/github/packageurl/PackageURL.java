--- conflicted
+++ resolved
@@ -151,17 +151,7 @@
             final @Nullable TreeMap<String, String> qualifiers,
             final @Nullable String subpath)
             throws MalformedPackageURLException {
-<<<<<<< HEAD
         this(type, namespace, name, version, qualifiers != null ? (Map<String, String>) qualifiers : null, subpath);
-=======
-        this.type = toLowerCase(validateType(requireNonNull(type, "type")));
-        this.namespace = validateNamespace(this.type, namespace);
-        this.name = validateName(this.type, requireNonNull(name, "name"));
-        this.version = validateVersion(type, version);
-        this.qualifiers = parseQualifiers(qualifiers);
-        this.subpath = validateSubpath(subpath);
-        verifyTypeConstraints(this.type, this.namespace, this.name);
->>>>>>> f16a2ebd
     }
 
     /**
@@ -186,64 +176,15 @@
             final @Nullable String subpath)
             throws MalformedPackageURLException {
         this.type = toLowerCase(validateType(requireNonNull(type, "type")));
-        this.namespace = validateNamespace(namespace);
-        this.name = validateName(requireNonNull(name, "name"));
-        this.version = validateVersion(type, version);
+        this.namespace = validateNamespace(this.type, namespace);
+        this.name = validateName(this.type, requireNonNull(name, "name"));
+        this.version = validateVersion(this.type, version);
         this.qualifiers = parseQualifiers(qualifiers);
         this.subpath = validateSubpath(subpath);
         verifyTypeConstraints(this.type, this.namespace, this.name);
     }
 
     /**
-<<<<<<< HEAD
-     * The PackageURL scheme constant
-     */
-    public static final String SCHEME = "pkg";
-
-    /**
-     * The PackageURL scheme ({@code "pkg"}) constant followed by a colon ({@code ':'}).
-     */
-    private static final String SCHEME_PART = SCHEME + ':';
-
-    /**
-     * The package "type" or package "protocol" such as maven, npm, nuget, gem, pypi, etc.
-     * Required.
-     */
-    private String type;
-
-    /**
-     * The name prefix such as a Maven groupId, a Docker image owner, a GitHub user or organization.
-     * Optional and type-specific.
-     */
-    private @Nullable String namespace;
-
-    /**
-     * The name of the package.
-     * Required.
-     */
-    private String name;
-
-    /**
-     * The version of the package.
-     * Optional.
-     */
-    private @Nullable String version;
-
-    /**
-     * Extra qualifying data for a package such as an OS, architecture, a distro, etc.
-     * Optional and type-specific.
-     */
-    private @Nullable Map<String, String> qualifiers;
-
-    /**
-     * Extra subpath within a package, relative to the package root.
-     * Optional.
-     */
-    private @Nullable String subpath;
-
-    /**
-=======
->>>>>>> f16a2ebd
      * Converts this {@link PackageURL} to a {@link PackageURLBuilder}.
      *
      * @return the builder
