--- conflicted
+++ resolved
@@ -94,13 +94,8 @@
     public PackageURL(final String type, final String namespace, final String name, final String version,
                       final TreeMap<String, String> qualifiers, final String subpath)
             throws MalformedPackageURLException {
-<<<<<<< HEAD
-
         this.scheme = validateScheme("pkg");
         this.type = toLowerCase(validateType(type));
-=======
-        this.type = validateType(type);
->>>>>>> af34fc40
         this.namespace = validateNamespace(namespace);
         this.name = validateName(name);
         this.version = validateVersion(version);
@@ -621,12 +616,8 @@
             if (index <= start) {
                 throw new MalformedPackageURLException("Invalid purl: does not contain both a type and name");
             }
-<<<<<<< HEAD
             this.type = toLowerCase(validateType(remainder.substring(start, index)));
-            //remainder.delete(0, index + 1);
-=======
-            this.type = validateType(remainder.substring(start, index).toLowerCase());
->>>>>>> af34fc40
+
             start = index + 1;
 
             // version is optional - check for existence
