--- conflicted
+++ resolved
@@ -84,17 +84,10 @@
     /**
      * Constructs a new PackageURL object.
      *
-<<<<<<< HEAD
-     * @param type       the type of package (i.e. maven, npm, gem, etc), not {@code null}
+     * @param type the type of package (i.e. maven, npm, gem, etc), not {@code null}
      * @param namespace  the name prefix (i.e. group, owner, organization)
-     * @param name       the name of the package, not {@code null}
-     * @param version    the version of the package
-=======
-     * @param type the type of package (i.e. maven, npm, gem, etc)
-     * @param namespace  the name prefix (i.e. group, owner, organization)
-     * @param name the name of the package
+     * @param name the name of the package, not {@code null}
      * @param version the version of the package
->>>>>>> 681b0aa9
      * @param qualifiers an array of key/value pair qualifiers
      * @param subpath the subpath string
      * @throws MalformedPackageURLException if parsing fails
@@ -102,14 +95,9 @@
      * @since 1.0.0
      * @deprecated use {@link #PackageURL(String, String, String, String, Map, String)} instead
      */
-<<<<<<< HEAD
+    @Deprecated
     public PackageURL(final String type, final @Nullable String namespace, final String name, final @Nullable String version,
                       final @Nullable TreeMap<String, String> qualifiers, final @Nullable String subpath)
-=======
-    @Deprecated
-    public PackageURL(final String type, final String namespace, final String name, final String version,
-                      final TreeMap<String, String> qualifiers, final String subpath)
->>>>>>> 681b0aa9
             throws MalformedPackageURLException {
         this.type = toLowerCase(validateType(requireNonNull(type, "type")));
         this.namespace = validateNamespace(namespace);
@@ -117,7 +105,7 @@
         this.version = validateVersion(type, version);
         this.qualifiers = parseQualifiers(qualifiers);
         this.subpath = validateSubpath(subpath);
-        verifyTypeConstraints(this.type, this.namespace);
+        verifyTypeConstraints(this.type, this.namespace, this.name);
     }
 
     /**
